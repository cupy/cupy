--- conflicted
+++ resolved
@@ -164,42 +164,33 @@
         else:
             define_macros.append(('CUPY_NO_NVTX', '1'))
 
-<<<<<<< HEAD
-    # For CUB, we need the complex and CUB headers. CuPy has bundled CUB, but
-    # if the env var is set, we allow overwriting. The search precedence is:
-    #   1. User-provided CUB path, if any
+    # For CUB, we need the complex and CUB headers. The search precedence for
+    # the latter is:
+    #   1. built-in CUB (for CUDA 11+)
     #   2. CuPy's CUB bundle
-    #   3. built-in CUB (for CUDA 11+)
-    global _cub_path
-    _cub_path = os.environ.get('CUB_PATH', '')
-    if _cub_path:
-        utils.print_warning('CUB_PATH is DEPRECATED!',
-                            'CUB_PATH: ' + _cub_path,
-                            'It will be used now, but in the future',
-                            'only CUPY_CUB_PATH will be honored')
-    else:
-        _cub_path = os.environ.get('CUPY_CUB_PATH', '')
-    cupy_header = os.path.join(os.path.dirname(os.path.realpath(__file__)),
-                               '../cupy/core/include')
-    if os.path.exists(_cub_path):
-        include_dirs.insert(0, _cub_path)
-    else:
-        include_dirs.insert(0, os.path.join(cupy_header, 'cupy/cub'))
-        _cub_path = ''
-    include_dirs.insert(1, cupy_header)
-=======
+    # Note that starting CuPy v8 we no longer use CUB_PATH
+
     # for <cupy/complex.cuh>
     cupy_header = os.path.join(os.path.dirname(os.path.realpath(__file__)),
                                '../cupy/core/include')
-    cub_path = os.environ.get('CUB_PATH', '')
-    if os.path.exists(cub_path):
-        include_dirs.append(cupy_header)
-        include_dirs.insert(0, cub_path)
-    elif cuda_path:
-        cub_path = os.path.join(cuda_path, 'include', 'cub')
-        if os.path.exists(cub_path):
-            include_dirs.append(cupy_header)
->>>>>>> 9ed1d0db
+    # TODO(leofang): remove this detection in CuPy v9
+    old_cub_path = os.environ.get('CUB_PATH', '')
+    if old_cub_path:
+        utils.print_warning('CUB_PATH is detected: ' + old_cub_path,
+                            'It is no longer used by CuPy and will be igrnoed')
+    if cuda_path:
+        cuda_cub_path = os.path.join(cuda_path, 'include', 'cub')
+        if not os.path.exists(cuda_cub_path):
+            cuda_cub_path = None
+    else:
+        cuda_cub_path = None
+    global _cub_path
+    if cuda_cub_path:
+        _cub_path = cuda_cub_path
+    else:
+        _cub_path = os.path.join(cupy_header, 'cupy', 'cub')
+    include_dirs.insert(0, _cub_path)
+    include_dirs.insert(1, cupy_header)
 
     return {
         'include_dirs': include_dirs,
@@ -489,14 +480,8 @@
     except Exception as e:
         # could be in a git submodule?
         try:
-            if _cub_path != '':
-                # user supplied CUB
-                cupy_cub_include = _cub_path
-            else:
-                # CuPy's bundle
-                cupy_cub_include = os.path.join(
-                    os.path.dirname(os.path.realpath(__file__)),
-                    '../cupy/core/include/cupy/cub')
+            # CuPy's bundle
+            cupy_cub_include = _cub_path
             a = subprocess.run(' '.join(['git', 'describe', '--tags']),
                                stdout=subprocess.PIPE, stderr=subprocess.PIPE,
                                shell=True, cwd=cupy_cub_include)
