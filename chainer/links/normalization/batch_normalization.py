--- conflicted
+++ resolved
@@ -100,10 +100,6 @@
         during training, and normalizes the input using batch statistics.
 
         """
-<<<<<<< HEAD
-        use_batch_mean = not test or finetune
-=======
->>>>>>> f987f8f8
         if hasattr(self, 'gamma'):
             gamma = self.gamma
         else:
@@ -115,11 +111,7 @@
             beta = variable.Variable(self.xp.zeros(
                 self.avg_mean.shape, dtype=x.dtype), volatile='auto')
 
-<<<<<<< HEAD
-        if use_batch_mean:
-=======
         if not test:
->>>>>>> f987f8f8
             if finetune:
                 self.N += 1
                 decay = 1. - 1. / self.N
