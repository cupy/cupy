--- conflicted
+++ resolved
@@ -340,16 +340,13 @@
 cpdef intptr_t graphInstantiate(intptr_t graph) except? 0
 cpdef graphLaunch(intptr_t graphExec, intptr_t stream)
 cpdef graphUpload(intptr_t graphExec, intptr_t stream)
-<<<<<<< HEAD
 cpdef graphConditionalHandleCreate(intptr_t pHandle_out, intptr_t graph,
                                    unsigned int defaultLaunchValue=*,
                                    unsigned int flags=*)
 cpdef graphAddNode(intptr_t pGraphNode, intptr_t graph, intptr_t pDependencies,
                    size_t numDependencies, intptr_t nodeParams)
-=======
 cpdef graphDebugDotPrint(intptr_t graph, str path, unsigned int flags)
 
->>>>>>> 29e98960
 
 ##############################################################################
 # Profiler
