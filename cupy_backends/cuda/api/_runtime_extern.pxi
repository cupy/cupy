--- conflicted
+++ resolved
@@ -160,14 +160,10 @@
     # Graph
     int cudaGraphDestroy(Graph graph)
     int cudaGraphExecDestroy(GraphExec graph)
-<<<<<<< HEAD
-    int cudaGraphInstantiate(GraphExec*, Graph, unsigned long long)
-=======
     IF CUPY_HIP_VERSION > 0 or 12000 > CUPY_CUDA_VERSION > 0:
         int cudaGraphInstantiate(GraphExec*, Graph, GraphNode*, char*, size_t)
     ELSE:
         int cudaGraphInstantiate(GraphExec*, Graph, unsigned long long)
->>>>>>> 36eca0c8
     int cudaGraphLaunch(GraphExec, driver.Stream)
     int cudaGraphUpload(GraphExec, driver.Stream)
     int cudaGraphDebugDotPrint(Graph, const char*, unsigned int)
