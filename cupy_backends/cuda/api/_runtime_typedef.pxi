--- conflicted
+++ resolved
@@ -132,11 +132,7 @@
         ctypedef struct _MemPoolProps 'cudaMemPoolProps':
             pass  # for HIP & RTD
 
-<<<<<<< HEAD
     IF CUPY_CUDA_VERSION > 0 or CUPY_HIP_VERSION >= 60000000:
-=======
-    IF 0 < CUPY_CUDA_VERSION:
->>>>>>> fe309de8
         ctypedef struct _PointerAttributes 'cudaPointerAttributes':
             int type
             int device
