--- conflicted
+++ resolved
@@ -350,11 +350,7 @@
         arch['has3dGrid'] = props.arch.has3dGrid
         arch['hasDynamicParallelism'] = props.arch.hasDynamicParallelism
         properties['arch'] = arch
-<<<<<<< HEAD
-    IF 0 < CUPY_HIP_VERSION < 310:  # gcnArchName used after ROCm 3.1+
-=======
     IF 0 < CUPY_HIP_VERSION < 60000000:  # removed in HIP 6.0.0
->>>>>>> 51797212
         properties['gcnArch'] = props.gcnArch
     IF CUPY_HIP_VERSION >= 310:
         properties['gcnArchName'] = props.gcnArchName
@@ -534,13 +530,8 @@
 
 cpdef intptr_t mallocAsync(size_t size, intptr_t stream) except? 0:
     cdef void* ptr
-<<<<<<< HEAD
-    if runtimeGetVersion() < 11020:
-        raise RuntimeError('mallocAsync is supported since CUDA 11.2')
-=======
-    if _is_hip_environment:
-        raise RuntimeError('HIP does not support mallocAsync')
->>>>>>> 51797212
+    if _is_hip_environment and 0 < CUPY_HIP_VERSION < 60200000:
+        raise RuntimeError('mallocAsync is supported since ROCm 6.2')
     with nogil:
         status = cudaMallocAsync(&ptr, size, <driver.Stream>stream)
     check_status(status)
@@ -549,13 +540,8 @@
 cpdef intptr_t mallocFromPoolAsync(
         size_t size, intptr_t pool, intptr_t stream) except? 0:
     cdef void* ptr
-<<<<<<< HEAD
-    if runtimeGetVersion() < 11020:
-        raise RuntimeError('mallocFromPoolAsync is supported since CUDA 11.2')
-=======
     if _is_hip_environment:
         raise RuntimeError('HIP does not support mallocFromPoolAsync')
->>>>>>> 51797212
     with nogil:
         status = cudaMallocFromPoolAsync(
             &ptr, size, <MemPool>pool, <driver.Stream>stream)
@@ -595,13 +581,8 @@
     check_status(status)
 
 cpdef freeAsync(intptr_t ptr, intptr_t stream):
-<<<<<<< HEAD
-    if runtimeGetVersion() < 11020:
-        raise RuntimeError('freeAsync is supported since CUDA 11.2')
-=======
-    if _is_hip_environment:
-        raise RuntimeError('HIP does not support freeAsync')
->>>>>>> 51797212
+    if _is_hip_environment and 0 < CUPY_HIP_VERSION < 60200000:
+        raise RuntimeError('freeAsync is supported since ROCm 6.2')
     with nogil:
         status = cudaFreeAsync(<void*>ptr, <driver.Stream>stream)
     check_status(status)
@@ -757,14 +738,8 @@
 
 cpdef intptr_t deviceGetDefaultMemPool(int device) except? 0:
     '''Get the default mempool on the current device.'''
-<<<<<<< HEAD
-    if runtimeGetVersion() < 11020:
-        raise RuntimeError('deviceGetDefaultMemPool is supported since '
-                           'CUDA 11.2')
-=======
     if _is_hip_environment:
         raise RuntimeError('HIP does not support deviceGetDefaultMemPool')
->>>>>>> 51797212
     cdef MemPool pool
     with nogil:
         status = cudaDeviceGetDefaultMemPool(&pool, device)
@@ -773,14 +748,8 @@
 
 cpdef intptr_t deviceGetMemPool(int device) except? 0:
     '''Get the current mempool on the current device.'''
-<<<<<<< HEAD
-    if runtimeGetVersion() < 11020:
-        raise RuntimeError('deviceGetMemPool is supported since '
-                           'CUDA 11.2')
-=======
     if _is_hip_environment:
         raise RuntimeError('HIP does not support deviceGetMemPool')
->>>>>>> 51797212
     cdef MemPool pool
     with nogil:
         status = cudaDeviceGetMemPool(&pool, device)
@@ -789,26 +758,15 @@
 
 cpdef deviceSetMemPool(int device, intptr_t pool):
     '''Set the current mempool on the current device to pool.'''
-<<<<<<< HEAD
-    if runtimeGetVersion() < 11020:
-        raise RuntimeError('deviceSetMemPool is supported since '
-                           'CUDA 11.2')
-=======
     if _is_hip_environment:
         raise RuntimeError('HIP does not support deviceSetMemPool')
->>>>>>> 51797212
     with nogil:
         status = cudaDeviceSetMemPool(device, <MemPool>pool)
     check_status(status)
 
 cpdef intptr_t memPoolCreate(MemPoolProps props) except? 0:
-<<<<<<< HEAD
-    if runtimeGetVersion() < 11020:
-        raise RuntimeError('memPoolCreate is supported since CUDA 11.2')
-=======
     if _is_hip_environment:
         raise RuntimeError('HIP does not support memPoolCreate')
->>>>>>> 51797212
 
     cdef MemPool pool
     cdef _MemPoolProps props_c
@@ -824,37 +782,22 @@
     return <intptr_t>pool
 
 cpdef memPoolDestroy(intptr_t pool):
-<<<<<<< HEAD
-    if runtimeGetVersion() < 11020:
-        raise RuntimeError('memPoolDestroy is supported since CUDA 11.2')
-=======
     if _is_hip_environment:
         raise RuntimeError('HIP does not support memPoolDestroy')
->>>>>>> 51797212
     with nogil:
         status = cudaMemPoolDestroy(<MemPool>pool)
     check_status(status)
 
 cpdef memPoolTrimTo(intptr_t pool, size_t size):
-<<<<<<< HEAD
-    if runtimeGetVersion() < 11020:
-        raise RuntimeError('memPoolTrimTo is supported since CUDA 11.2')
-=======
     if _is_hip_environment:
         raise RuntimeError('HIP does not support memPoolTrimTo')
->>>>>>> 51797212
     with nogil:
         status = cudaMemPoolTrimTo(<MemPool>pool, size)
     check_status(status)
 
 cpdef memPoolGetAttribute(intptr_t pool, int attr):
-<<<<<<< HEAD
-    if runtimeGetVersion() < 11020:
-        raise RuntimeError('memPoolGetAttribute is supported since CUDA 11.2')
-=======
     if _is_hip_environment:
         raise RuntimeError('HIP does not support memPoolGetAttribute')
->>>>>>> 51797212
     cdef int val1
     cdef uint64_t val2
     cdef void* out
@@ -868,13 +811,8 @@
     return val1 if attr <= 0x3 else val2
 
 cpdef memPoolSetAttribute(intptr_t pool, int attr, object value):
-<<<<<<< HEAD
-    if runtimeGetVersion() < 11020:
-        raise RuntimeError('memPoolSetAttribute is supported since CUDA 11.2')
-=======
     if _is_hip_environment:
         raise RuntimeError('HIP does not support memPoolSetAttribute')
->>>>>>> 51797212
     cdef int val1
     cdef uint64_t val2
     cdef void* out
