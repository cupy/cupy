#ifndef INCLUDE_GUARD_HIP_CUPY_RUNTIME_H
#define INCLUDE_GUARD_HIP_CUPY_RUNTIME_H

#include <hip/hip_runtime_api.h>
#include "cupy_hip_common.h"

extern "C" {

bool hip_environment = true;

// Error handling
const char* cudaGetErrorName(cudaError_t hipError) {
    return hipGetErrorName(hipError);
}

const char* cudaGetErrorString(cudaError_t hipError) {
    return hipGetErrorString(hipError);
}

cudaError_t cudaGetLastError() {
    return hipGetLastError();
}


// Initialization
cudaError_t cudaDriverGetVersion(int *driverVersion) {
    return hipDriverGetVersion(driverVersion);
}

cudaError_t cudaRuntimeGetVersion(int *runtimeVersion) {
    return hipRuntimeGetVersion(runtimeVersion);
}


// CUdevice operations
cudaError_t cudaGetDevice(int *deviceId) {
    return hipGetDevice(deviceId);
}

cudaError_t cudaDeviceGetAttribute(int* pi, cudaDeviceAttr attr,
                                   int deviceId) {
    return hipDeviceGetAttribute(pi, attr, deviceId);
}

cudaError_t cudaDeviceGetByPCIBusId(int *device, const char *pciBusId) {
    return hipDeviceGetByPCIBusId(device, pciBusId);
}

cudaError_t cudaDeviceGetPCIBusId(char *pciBusId, int len, int device) {
    return hipDeviceGetPCIBusId(pciBusId, len, device);
}

cudaError_t cudaGetDeviceCount(int *count) {
    return hipGetDeviceCount(count);
}

cudaError_t cudaSetDevice(int deviceId) {
    return hipSetDevice(deviceId);
}

cudaError_t cudaDeviceSynchronize() {
    return hipDeviceSynchronize();
}

cudaError_t cudaDeviceCanAccessPeer(int* canAccessPeer, int deviceId,
                                    int peerDeviceId) {
    return hipDeviceCanAccessPeer(canAccessPeer, deviceId, peerDeviceId);
}

cudaError_t cudaDeviceEnablePeerAccess(int peerDeviceId, unsigned int flags) {
    return hipDeviceEnablePeerAccess(peerDeviceId, flags);
}

cudaError_t cudaDeviceDisablePeerAccess(int peerDeviceId) {
    return hipDeviceDisablePeerAccess(peerDeviceId);
}

cudaError_t cudaDeviceGetLimit(size_t* pValue, cudaLimit limit) {
    return hipDeviceGetLimit(pValue, limit);
}

cudaError_t cudaDeviceSetLimit(cudaLimit limit, size_t value) {
#if HIP_VERSION >= 50300000
    return hipDeviceSetLimit(limit, value);
#else
    // see https://github.com/ROCm-Developer-Tools/HIP/issues/1632
    return hipErrorUnknown;
#endif
}

// IPC operations
cudaError_t cudaIpcCloseMemHandle(void* devPtr) {
    return hipIpcCloseMemHandle(devPtr);
}

cudaError_t cudaIpcGetEventHandle(cudaIpcEventHandle_t* handle, cudaEvent_t event) {
#if HIP_VERSION >= 40300000
    return hipIpcGetEventHandle(handle, event);
#else
    // TODO(leofang): this is supported after ROCm-Developer-Tools/HIP#1996 is released;
    // as of ROCm 3.5.0 it is still not supported
    return hipErrorUnknown;
#endif
}

cudaError_t cudaIpcGetMemHandle(cudaIpcMemHandle_t* handle, void* devPtr) {
    return hipIpcGetMemHandle(handle, devPtr);
}

cudaError_t cudaIpcOpenEventHandle(cudaEvent_t* event, cudaIpcEventHandle_t handle) {
#if HIP_VERSION >= 40300000
    return hipIpcOpenEventHandle(event, handle);
#else
    // TODO(leofang): this is supported after ROCm-Developer-Tools/HIP#1996 is released;
    // as of ROCm 3.5.0 it is still not supported
    return hipErrorUnknown;
#endif
}

cudaError_t cudaIpcOpenMemHandle(void** devPtr, cudaIpcMemHandle_t handle, unsigned int flags) {
    return hipIpcOpenMemHandle(devPtr, handle, flags);
}

// Memory management
enum cudaMemAllocationType {};  // stub
enum cudaMemAllocationHandleType {};  // stub
enum cudaMemLocationType {};  // stub
struct cudaMemLocation {  // stub
    int id;
    cudaMemLocationType type;
};
struct cudaMemPoolProps {  // stub
    cudaMemAllocationType allocType;
    cudaMemAllocationHandleType handleTypes;
    struct cudaMemLocation location;
    unsigned char reserved[64];
    void* win32SecurityAttributes;
};

cudaError_t cudaMalloc(void** ptr, size_t size) {
    return hipMalloc(ptr, size);
}

cudaError_t cudaMalloc3DArray(...) {
    return hipErrorUnknown;
}

cudaError_t cudaMallocArray(...) {
    return hipErrorUnknown;
}

cudaError_t cudaMallocAsync(...) {
    return hipErrorUnknown;
}

cudaError_t cudaHostAlloc(void** ptr, size_t size, unsigned int flags) {
    return hipHostMalloc(ptr, size, flags);
}

cudaError_t cudaHostRegister(...) {
    return hipErrorUnknown;
}

cudaError_t cudaHostUnregister(...) {
    return hipErrorUnknown;
}

cudaError_t cudaMallocManaged(void** ptr, size_t size, unsigned int flags) {
#if HIP_VERSION >= 40300000
    return hipMallocManaged(ptr, size, flags);
#else
    return hipErrorUnknown;
#endif
}

int cudaFree(void* ptr) {
    return hipFree(ptr);
}

cudaError_t cudaFreeArray(...) {
    return hipErrorUnknown;
}

cudaError_t cudaFreeHost(void* ptr) {
    return hipHostFree(ptr);
}

cudaError_t cudaFreeAsync(...) {
    return hipErrorUnknown;
}

int cudaMemGetInfo(size_t* free, size_t* total) {
    return hipMemGetInfo(free, total);
}

cudaError_t cudaMemcpy(void* dst, const void* src, size_t sizeBytes,
                       hipMemcpyKind kind) {
    return hipMemcpy(dst, src, sizeBytes, kind);
}

cudaError_t cudaMemcpyAsync(void* dst, const void* src, size_t sizeBytes,
                            cudaMemcpyKind kind, cudaStream_t stream) {
    return hipMemcpyAsync(dst, src, sizeBytes, kind, stream);
}

cudaError_t cudaMemcpyPeer(void* dst, int dstDeviceId, const void* src,
                           int srcDeviceId, size_t sizeBytes) {
    return hipMemcpyPeer(dst, dstDeviceId, src, srcDeviceId, sizeBytes);
}

cudaError_t cudaMemcpyPeerAsync(void* dst, int dstDevice, const void* src,
                                int srcDevice, size_t sizeBytes,
                                cudaStream_t stream) {
    return hipMemcpyPeerAsync(dst, dstDevice, src, srcDevice, sizeBytes,
                              stream);
}

cudaError_t cudaMemcpy2D(...) {
    return hipErrorUnknown;
}

cudaError_t cudaMemcpy2DAsync(...) {
    return hipErrorUnknown;
}

cudaError_t cudaMemcpy2DFromArray(...) {
    return hipErrorUnknown;
}

cudaError_t cudaMemcpy2DFromArrayAsync(...) {
    return hipErrorUnknown;
}

cudaError_t cudaMemcpy2DToArray(...) {
    return hipErrorUnknown;
}

cudaError_t cudaMemcpy2DToArrayAsync(...) {
    return hipErrorUnknown;
}

cudaError_t cudaMemcpy3D(...) {
    return hipErrorUnknown;
}

cudaError_t cudaMemcpy3DAsync(...) {
    return hipErrorUnknown;
}

cudaError_t cudaMemset(void* dst, int value, size_t sizeBytes) {
    return hipMemset(dst, value, sizeBytes);
}

cudaError_t cudaMemsetAsync(void* dst, int value, size_t sizeBytes,
                            cudaStream_t stream) {
    return hipMemsetAsync(dst, value, sizeBytes, stream);
}

cudaError_t cudaMemAdvise(const void *devPtr, size_t count,
                          cudaMemoryAdvise advice, int device) {
#if HIP_VERSION >= 40300000
    return hipMemAdvise(devPtr, count, advice, device);
#else
    return hipErrorUnknown;
#endif
}

cudaError_t cudaMemPrefetchAsync(const void *devPtr, size_t count,
				 int dstDevice, cudaStream_t stream) {
#if HIP_VERSION >= 40300000
    return hipMemPrefetchAsync(devPtr, count, dstDevice, stream);
#else
    return hipErrorUnknown;
#endif
}

cudaError_t cudaPointerGetAttributes(cudaPointerAttributes *attributes,
                                     const void* ptr) {
    cudaError_t status = hipPointerGetAttributes(attributes, ptr);
#if HIP_VERSION >= 60000000
    if (status == cudaSuccess) {
        switch (attributes->type) {
            case 0 /* hipMemoryTypeHost */:
                attributes->type = (hipMemoryType)1; /* cudaMemoryTypeHost */
                return status;
            case 1 /* hipMemoryTypeDevice */:
                attributes->type = (hipMemoryType)2; /* cudaMemoryTypeDevice */
                return status;
            default:
                /* we don't care the rest of possibilities */
                return status;
        }
    }
#else
    if (status == cudaSuccess) {
#if HIP_VERSION >= 60000000
        switch (attributes->type) {
            case 0 /* hipMemoryTypeHost */:
                attributes->type = (hipMemoryType)1; /* cudaMemoryTypeHost */
                return status;
            case 1 /* hipMemoryTypeDevice */:
                attributes->type = (hipMemoryType)2; /* cudaMemoryTypeDevice */
                return status;
#else
       switch (attributes->memoryType) {
            case 0 /* hipMemoryTypeHost */:
                attributes->memoryType = (hipMemoryType)1; /* cudaMemoryTypeHost */
                return status;
            case 1 /* hipMemoryTypeDevice */:
                attributes->memoryType = (hipMemoryType)2; /* cudaMemoryTypeDevice */
                return status;
#endif
            default:
                /* we don't care the rest of possibilities */
                return status;
        }
<<<<<<< HEAD
    }
#endif
    else {
=======
#if HIP_VERSION < 60000000
    // #8335
    } else if (status == cudaErrorInvalidValue) {
        attributes->memoryType = (hipMemoryType)0; /* cudaMemoryTypeUnregistered */
        return cudaSuccess;
#endif
    } else {
>>>>>>> 51797212
        return status;
    }
}

cudaError_t cudaGetDeviceProperties(cudaDeviceProp *prop, int device) {
    return hipGetDeviceProperties(prop, device);
}

cudaError_t cudaMallocFromPoolAsync(...) {
    return hipErrorUnknown;
}

cudaError_t cudaMemPoolCreate(...) {
    return hipErrorUnknown;
}

cudaError_t cudaMemPoolDestroy(...) {
    return hipErrorUnknown;
}

cudaError_t cudaDeviceGetDefaultMemPool(...) {
    return hipErrorUnknown;
}

cudaError_t cudaDeviceGetMemPool(...) {
    return hipErrorUnknown;
}

cudaError_t cudaDeviceSetMemPool(...) {
    return hipErrorUnknown;
}

cudaError_t cudaMemPoolTrimTo(...) {
    return hipErrorUnknown;
}

cudaError_t cudaMemPoolGetAttribute(...) {
    return hipErrorUnknown;
}

cudaError_t cudaMemPoolSetAttribute(...) {
    return hipErrorUnknown;
}


// Stream and Event
#if HIP_VERSION >= 40300000
typedef hipStreamCaptureMode cudaStreamCaptureMode;
typedef hipStreamCaptureStatus cudaStreamCaptureStatus;
#else
enum cudaStreamCaptureMode {};
enum cudaStreamCaptureStatus {};
#endif

cudaError_t cudaStreamCreate(cudaStream_t *stream) {
    return hipStreamCreate(stream);
}

cudaError_t cudaStreamCreateWithFlags(cudaStream_t *stream,
                                      unsigned int flags) {
    return hipStreamCreateWithFlags(stream, flags);
}

cudaError_t cudaStreamCreateWithPriority(cudaStream_t *stream,
                                         unsigned int flags,
                                         int priority) {
    return hipStreamCreateWithPriority(stream, flags, priority);
}

cudaError_t cudaStreamGetFlags(cudaStream_t stream, unsigned int *flags) {
    return hipStreamGetFlags(stream, flags);
}

cudaError_t cudaStreamGetPriority(cudaStream_t stream, int *priority) {
    return hipStreamGetPriority(stream, priority);
}

cudaError_t cudaStreamDestroy(cudaStream_t stream) {
    return hipStreamDestroy(stream);
}

cudaError_t cudaStreamSynchronize(cudaStream_t stream) {
    return hipStreamSynchronize(stream);
}

cudaError_t cudaStreamAddCallback(cudaStream_t stream,
                                  cudaStreamCallback_t callback,
                                  void *userData, unsigned int flags) {
    return hipStreamAddCallback(stream, callback, userData, flags);
}

cudaError_t cudaLaunchHostFunc(cudaStream_t stream, cudaHostFn_t fn, void* userData) {
#if HIP_VERSION >= 50300000
    return hipLaunchHostFunc(stream, fn, userData);
#else
    return hipErrorUnknown;
#endif
}

cudaError_t cudaStreamQuery(cudaStream_t stream) {
    return hipStreamQuery(stream);
}

cudaError_t cudaStreamWaitEvent(cudaStream_t stream, cudaEvent_t event,
                                unsigned int flags) {
    return hipStreamWaitEvent(stream, event, flags);
}

cudaError_t cudaEventCreate(cudaEvent_t* event) {
    return hipEventCreate(event);
}

cudaError_t cudaEventCreateWithFlags(cudaEvent_t* event, unsigned flags) {
    return hipEventCreateWithFlags(event, flags);
}

cudaError_t cudaEventDestroy(cudaEvent_t event) {
    return hipEventDestroy(event);
}

cudaError_t cudaEventElapsedTime(float *ms, cudaEvent_t start,
                                 cudaEvent_t stop){
    return hipEventElapsedTime(ms, start, stop);
}

cudaError_t cudaEventQuery(cudaEvent_t event) {
    return hipEventQuery(event);
}

cudaError_t cudaEventRecord(cudaEvent_t event, cudaStream_t stream) {
    return hipEventRecord(event, stream);
}

cudaError_t cudaEventSynchronize(cudaEvent_t event) {
    return hipEventSynchronize(event);
}

cudaError_t cudaStreamBeginCapture(cudaStream_t stream,
                                   cudaStreamCaptureMode mode) {
#if HIP_VERSION >= 40300000
    return hipStreamBeginCapture(stream, mode);
#else
    return hipErrorUnknown;
#endif
}

cudaError_t cudaStreamEndCapture(cudaStream_t stream, cudaGraph_t* pGraph) {
#if HIP_VERSION >= 40300000
    return hipStreamEndCapture(stream, pGraph);
#else
    return hipErrorUnknown;
#endif
}

cudaError_t cudaStreamIsCapturing(cudaStream_t stream,
                                  cudaStreamCaptureStatus* pCaptureStatus) {
#if HIP_VERSION >= 50000000
    return hipStreamIsCapturing(stream, pCaptureStatus);
#else
    return hipErrorUnknown;
#endif
}


// Texture
cudaError_t cudaCreateTextureObject(...) {
    return cudaSuccess;
}

cudaError_t cudaDestroyTextureObject(...) {
    return cudaSuccess;
}

cudaError_t cudaGetChannelDesc(...) {
    return cudaSuccess;
}

cudaError_t cudaGetTextureObjectResourceDesc(...) {
    return cudaSuccess;
}

cudaError_t cudaGetTextureObjectTextureDesc(...) {
    return cudaSuccess;
}

cudaExtent make_cudaExtent(...) {
    cudaExtent ex = {};
    return ex;
}

cudaPitchedPtr make_cudaPitchedPtr(...) {
    cudaPitchedPtr ptr = {};
    return ptr;
}

cudaPos make_cudaPos(...) {
    cudaPos pos = {};
    return pos;
}

// Surface
cudaError_t cudaCreateSurfaceObject(cudaSurfaceObject_t* pSurfObject,
                                    const cudaResourceDesc* pResDesc) {
    return hipCreateSurfaceObject(pSurfObject, pResDesc);
}

cudaError_t cudaDestroySurfaceObject(cudaSurfaceObject_t surfObject) {
    return hipDestroySurfaceObject(surfObject);
}

// CUDA Graph
cudaError_t cudaGraphInstantiate(
	cudaGraphExec_t* pGraphExec,
	cudaGraph_t graph,
	cudaGraphNode_t* pErrorNode,
	char* pLogBuffer,
	size_t bufferSize) {
#if HIP_VERSION >= 40300000
    return hipGraphInstantiate(pGraphExec, graph, pErrorNode, pLogBuffer, bufferSize);
#else
    return hipErrorUnknown;
#endif
}

cudaError_t cudaGraphDestroy(cudaGraph_t graph) {
#if HIP_VERSION >= 40300000
    return hipGraphDestroy(graph);
#else
    return hipErrorUnknown;
#endif
}

cudaError_t cudaGraphExecDestroy(cudaGraphExec_t graphExec) {
#if HIP_VERSION >= 40300000
    return hipGraphExecDestroy(graphExec);
#else
    return hipErrorUnknown;
#endif
}

cudaError_t cudaGraphLaunch(cudaGraphExec_t graphExec, cudaStream_t stream) {
#if HIP_VERSION >= 40300000
    return hipGraphLaunch(graphExec, stream);
#else
    return hipErrorUnknown;
#endif
}

cudaError_t cudaGraphUpload(cudaGraphExec_t graphExec, cudaStream_t stream) {
#if HIP_VERSION >= 60000000
    return hipGraphUpload(graphExec, stream);
#else
    return hipErrorUnknown;
#endif
}

cudaError_t cudaGraphDebugDotPrint(cudaGraph_t graph, const char* path, unsigned int flags) {
#if HIP_VERSION >= 50500000
    return hipGraphDebugDotPrint(graph, path, flags);
#else
    return hipErrorUnknown;
#endif
}

} // extern "C"

#endif // #ifndef INCLUDE_GUARD_HIP_CUPY_RUNTIME_H<|MERGE_RESOLUTION|>--- conflicted
+++ resolved
@@ -149,8 +149,12 @@
     return hipErrorUnknown;
 }
 
-cudaError_t cudaMallocAsync(...) {
-    return hipErrorUnknown;
+cudaError_t cudaMallocAsync(void** ptr, size_t size, cudaStream_t stream) {
+#if HIP_VERSION >= 60200000
+    return hipMallocAsync(ptr, size, stream);
+#else
+    return hipErrorUnknown;
+#endif
 }
 
 cudaError_t cudaHostAlloc(void** ptr, size_t size, unsigned int flags) {
@@ -277,21 +281,6 @@
 cudaError_t cudaPointerGetAttributes(cudaPointerAttributes *attributes,
                                      const void* ptr) {
     cudaError_t status = hipPointerGetAttributes(attributes, ptr);
-#if HIP_VERSION >= 60000000
-    if (status == cudaSuccess) {
-        switch (attributes->type) {
-            case 0 /* hipMemoryTypeHost */:
-                attributes->type = (hipMemoryType)1; /* cudaMemoryTypeHost */
-                return status;
-            case 1 /* hipMemoryTypeDevice */:
-                attributes->type = (hipMemoryType)2; /* cudaMemoryTypeDevice */
-                return status;
-            default:
-                /* we don't care the rest of possibilities */
-                return status;
-        }
-    }
-#else
     if (status == cudaSuccess) {
 #if HIP_VERSION >= 60000000
         switch (attributes->type) {
@@ -314,11 +303,6 @@
                 /* we don't care the rest of possibilities */
                 return status;
         }
-<<<<<<< HEAD
-    }
-#endif
-    else {
-=======
 #if HIP_VERSION < 60000000
     // #8335
     } else if (status == cudaErrorInvalidValue) {
@@ -326,7 +310,6 @@
         return cudaSuccess;
 #endif
     } else {
->>>>>>> 51797212
         return status;
     }
 }
