###############################################################################
# CUDA (Linux)
###############################################################################

# CUDA 10.2 | Linux
# The lowest CUDA version matrix is intended to cover the lowest supported combination.
- project: "cupy.linux.cuda102"
  tags: ["@push", "full", "mini", "cuda102"]
  target: "cuda102"
  system: "linux"
  os: "ubuntu:18.04"
  cuda: "10.2"
  rocm: null
  nccl: "2.8"
  cutensor: null
  cusparselt: null
  cudnn: "7.6"
  python: "3.7"
  numpy: "1.20"
  scipy: "1.6"
  optuna: "3"
  mpi4py: null
  cython: "0.29"
  cuda-python: null
  env:CUPY_ACCELERATORS: null
  test: "unit"

# CUDA 10.2 (Multi-GPU) | Linux
- project: "cupy.linux.cuda102.multi"
  _inherits: "cupy.linux.cuda102"
  tags: ["@push", "full", "mini", "multi", "cuda102"]
  target: "cuda102.multi"
  mpi4py: "3"
  test: "unit-multi"

# CUDA 11.0 | Linux
- project: "cupy.linux.cuda110"
  tags: ["@push", "full", "cuda110"]
  target: "cuda110"
  system: "linux"
  os: "ubuntu:20.04"
  cuda: "11.0"
  rocm: null
  nccl: "2.15"
  cutensor: "1.4"
  cusparselt: null
  cudnn: "8.2"
  python: "3.9"
  numpy: "1.20"
  scipy: "1.7"
  optuna: "3"
  mpi4py: null
  cython: "0.29"
  cuda-python: null
  env:CUPY_ACCELERATORS: "cub,cutensor"
  test: "unit"

# CUDA 11.0 (Multi-GPU) | Linux
- project: "cupy.linux.cuda110.multi"
  _inherits: "cupy.linux.cuda110"
  tags: ["@push", "full", "multi", "cuda110"]
  target: "cuda110.multi"
  mpi4py: "3"
  test: "unit-multi"

# CUDA 11.1 | Linux
- project: "cupy.linux.cuda111"
  tags: ["@push", "full", "cuda111"]
  target: "cuda111"
  system: "linux"
  os: "centos:7"
  cuda: "11.1"
  rocm: null
  nccl: "2.8"
  cutensor: "1.5"
  cusparselt: null
  cudnn: "8.0"
  python: "3.7"
  numpy: "1.20"
  scipy: null
  optuna: null  # Avoid SciPy installation
  mpi4py: null
  cython: "0.29"
  cuda-python: null
  env:CUPY_ACCELERATORS: "cutensor,cub"
  test: "unit"

# CUDA 11.1 (Multi-GPU) | Linux
- project: "cupy.linux.cuda111.multi"
  tags: ["@push", "full", "multi", "cuda111"]
  _inherits: "cupy.linux.cuda111"
  target: "cuda111.multi"
  mpi4py: null  # CentOS
  test: "unit-multi"

# CUDA 11.2 | Linux
- project: "cupy.linux.cuda112"
  tags: ["@push", "full", "cuda112"]
  target: "cuda112"
  system: "linux"
  os: "centos:7"
  cuda: "11.2"
  rocm: null
  nccl: "2.8"
  cutensor: "1.4"
  cusparselt: "0.2.0"
  cudnn: "8.1"
  python: "3.7"
  numpy: "1.21"
  scipy: "1.7"
  optuna: "3"
  mpi4py: null
  cython: "0.29"
  cuda-python: null
  env:CUPY_ACCELERATORS: ""
  test: "unit"

# CUDA 11.2 (Multi-GPU) | Linux
- project: "cupy.linux.cuda112.multi"
  _inherits: "cupy.linux.cuda112"
  tags: ["@push", "full", "multi", "cuda112"]
  target: "cuda112.multi"
  mpi4py: null  # CentOS
  test: "unit-multi"

# CUDA 11.3 | Linux
- project: "cupy.linux.cuda113"
  tags: ["@push", "full", "cuda113"]
  target: "cuda113"
  system: "linux"
  os: "ubuntu:18.04"
  cuda: "11.3"
  rocm: null
  nccl: "2.9"
  cutensor: "1.5"
  cusparselt: null
  cudnn: "8.2"
  python: "3.8"
  numpy: "1.20"
  scipy: "1.6"
  optuna: "3"
  mpi4py: null
  cython: "0.29"
  cuda-python: null
  env:CUPY_ACCELERATORS: "cub,cutensor"
  test: "unit"

# CUDA 11.3 (Multi-GPU) | Linux
- project: "cupy.linux.cuda113.multi"
  _inherits: "cupy.linux.cuda113"
  tags: ["@push", "full", "multi", "cuda113"]
  target: "cuda113.multi"
  mpi4py: "3"
  test: "unit-multi"

# CUDA 11.4 | Linux
- project: "cupy.linux.cuda114"
  tags: ["@push", "full", "cuda114"]
  target: "cuda114"
  system: "linux"
  os: "ubuntu:20.04"
  cuda: "11.4"
  rocm: null
  nccl: "2.10"
  cutensor: "1.4"
  cusparselt: "0.2.0"
  cudnn: "8.3"
  python: "3.10"
  numpy: "1.22"
  scipy: "1.7"
  optuna: "3"
  mpi4py: null
  cython: "0.29"
  cuda-python: null
  env:CUPY_ACCELERATORS: "cutensor,cub"
  test: "unit"

# CUDA 11.4 (Multi-GPU) | Linux
- project: "cupy.linux.cuda114.multi"
  _inherits: "cupy.linux.cuda114"
  tags: ["@push", "full", "multi", "cuda114"]
  target: "cuda114.multi"
  mpi4py: "3"
  test: "unit-multi"

# CUDA 11.5 | Linux
- project: "cupy.linux.cuda115"
  tags: ["@push", "full", "cuda115"]
  target: "cuda115"
  system: "linux"
  os: "ubuntu:20.04"
  cuda: "11.5"
  rocm: null
  nccl: "2.11"
  cutensor: "1.5"
  cusparselt: "0.2.0"
  cudnn: "8.4"
  python: "3.10"
  numpy: "1.23"
  scipy: "1.8"
  optuna: "3"
  mpi4py: null
  cython: "0.29"
  cuda-python: null
  env:CUPY_ACCELERATORS: "cutensor,cub"
  test: "unit"

# CUDA 11.5 (Multi-GPU) | Linux
- project: "cupy.linux.cuda115.multi"
  _inherits: "cupy.linux.cuda115"
  tags: ["@push", "full", "multi", "cuda115"]
  target: "cuda115.multi"
  mpi4py: "3"
  test: "unit-multi"

# CUDA 11.6 | Linux
- project: "cupy.linux.cuda116"
  target: "cuda116"
  tags: ["@push", "full", "cuda116"]
  system: "linux"
  os: "ubuntu:20.04"
  cuda: "11.6"
  rocm: null
  nccl: "2.12"
  cutensor: "1.5"
  cusparselt: "0.2.0"
  cudnn: "8.5"
  python: "3.11"
  numpy: "1.23"
  scipy: "1.9"
  optuna: "3"
  mpi4py: null
  cython: "0.29"
  cuda-python: null
  env:CUPY_ACCELERATORS: "cutensor,cub"
  test: "unit"

# CUDA 11.6 (Multi-GPU) | Linux
- project: "cupy.linux.cuda116.multi"
  _inherits: "cupy.linux.cuda116"
  tags: ["@push", "full", "multi", "cuda116"]
  target: "cuda116.multi"
  mpi4py: "3"
  test: "unit-multi"

# CUDA 11.7 | Linux
- project: "cupy.linux.cuda117"
  target: "cuda117"
  tags: ["@push", "full", "cuda117"]
  system: "linux"
  os: "ubuntu:20.04"
  cuda: "11.7"
  rocm: null
  nccl: "2.13"
  cutensor: "1.5"
  cusparselt: "0.2.0"
  cudnn: "8.6"
  python: "3.11"
  numpy: "1.23"
  scipy: "1.10"
  optuna: "3"
  mpi4py: null
  cython: "0.29"
  cuda-python: null
  env:CUPY_ACCELERATORS: "cutensor,cub"
  test: "unit"

# CUDA 11.7 (Multi-GPU) | Linux
- project: "cupy.linux.cuda117.multi"
  _inherits: "cupy.linux.cuda117"
  tags: ["@push", "full", "multi", "cuda117"]
  target: "cuda117.multi"
  mpi4py: "3"
  test: "unit-multi"

# CUDA 11.8 | Linux
- project: "cupy.linux.cuda118"
  target: "cuda118"
  tags: ["@push", "full", "mini", "cuda118"]
  system: "linux"
  os: "ubuntu:20.04"
  cuda: "11.8"
  rocm: null
  nccl: "2.16"
  cutensor: "1.6"
  cusparselt: "0.2.0"
  cudnn: "8.7"
  python: "3.11"
<<<<<<< HEAD
  numpy: "1.23"
  scipy: "1.10"
=======
  numpy: "1.24"
  scipy: "1.9"
>>>>>>> 2af6bf71
  optuna: "3"
  mpi4py: null
  cython: "0.29"
  cuda-python: null
  env:CUPY_ACCELERATORS: "cutensor,cub"
  test: "unit"

# CUDA 11.8 (Multi-GPU) | Linux
- project: "cupy.linux.cuda118.multi"
  _inherits: "cupy.linux.cuda118"
  tags: ["@push", "full", "mini", "multi", "cuda118"]
  target: "cuda118.multi"
  mpi4py: "3"
  test: "unit-multi"

# CUDA 12.0 | Linux
# The latest CUDA version matrix is intended to cover the highest supported combination.
- project: "cupy.linux.cuda120"
  target: "cuda120"
  tags: ["@push", "full", "mini", "cuda120"]
  system: "linux"
  os: "ubuntu:20.04"
  cuda: "12.0"
  rocm: null
  nccl: "2.16"
  cutensor: "1.6"
  cusparselt: "0.2.0"
  cudnn: null  # TODO(kmaehashi): cuDNN for CUDA 12 not available yet
  python: "3.11"
  numpy: "1.23"
  scipy: "1.10"
  optuna: "3"
  mpi4py: null
  cython: "0.29"
  cuda-python: null
  env:CUPY_ACCELERATORS: "cutensor,cub"
  test: "unit"

# CUDA 12.0 (Multi-GPU) | Linux
- project: "cupy.linux.cuda120.multi"
  _inherits: "cupy.linux.cuda120"
  tags: ["@push", "full", "mini", "multi", "cuda120"]
  target: "cuda120.multi"
  mpi4py: "3"
  test: "unit-multi"

###############################################################################
# CUDA (Windows)
###############################################################################

# TBF

###############################################################################
# ROCm (Linux)
###############################################################################

# ROCm 4.3 | Linux
# The lowest ROCm version matrix is intended to cover the lowest supported combination.
- project: "cupy.linux.rocm-4-3"
  _url: "https://jenkins.preferred.jp/job/chainer/job/cupy_master/TEST=rocm-4-3,label=mnj-mi50/"
  tags: null  # Jenkins
  target: "rocm-4-3"
  system: "linux"
  os: "ubuntu:20.04"
  cuda: null
  rocm: '4.3'
  nccl: null
  cutensor: null
  cusparselt: null
  cudnn: null
  python: "3.7"
  numpy: "1.20"
  scipy: "1.6"
  optuna: "3"
  mpi4py: null
  cython: "0.29"
  cuda-python: null
  env:CUPY_ACCELERATORS: null
  test: "unit"

# ROCm 5.0 | Linux
- project: "cupy.linux.rocm-5-0"
  _url: "https://jenkins.preferred.jp/job/chainer/job/cupy_master/TEST=rocm-5-0,label=mnj-mi50/"
  tags: null  # Jenkins
  target: "rocm-5-0"
  system: "linux"
  os: "ubuntu:20.04"
  cuda: null
  rocm: '5.0'
  nccl: null
  cutensor: null
  cusparselt: null
  cudnn: null
  python: "3.10"
  numpy: "1.23"
  scipy: "1.10"
  optuna: "3"
  mpi4py: null
  cython: "0.29"
  cuda-python: null
  env:CUPY_ACCELERATORS: null
  test: "unit"

# ROCm 5.3 | Linux
# The latest ROCm version matrix is intended to cover the highest supported combination.
- project: "cupy.linux.rocm-5-3"
  _url: "https://jenkins.preferred.jp/job/chainer/job/cupy_master/TEST=rocm-5-3,label=mnj-mi50/"
  tags: null  # Jenkins
  target: "rocm-5-3"
  system: "linux"
  os: "ubuntu:20.04"
  cuda: null
  rocm: '5.3'
  nccl: null
  cutensor: null
  cusparselt: null
  cudnn: null
  python: "3.11"
<<<<<<< HEAD
  numpy: "1.23"
  scipy: "1.10"
=======
  numpy: "1.24"
  scipy: "1.9"
>>>>>>> 2af6bf71
  optuna: "3"
  mpi4py: null
  cython: "0.29"
  cuda-python: null
  env:CUPY_ACCELERATORS: null
  test: "unit"

###############################################################################
# Slow Tests
###############################################################################

# Slow | Linux
- project: "cupy.linux.cuda-slow"
  target: "cuda-slow"
  tags: ["slow"]
  system: "linux"
  os: "ubuntu:20.04"
  cuda: "11.8"
  rocm: null
  nccl: "2.16"
  cutensor: "1.6"
  cusparselt: "0.2.0"
  cudnn: "8.6"
  python: "3.11"
  numpy: "1.23"
  scipy: "1.10"
  optuna: "3"
  mpi4py: null
  cython: "0.29"
  cuda-python: null
  env:CUPY_ACCELERATORS: "cutensor,cub"
  test: "unit-slow"

###############################################################################
# Example
###############################################################################

# Example (with Doctest) | Linux
# Notes:
# - Examples and Doctests are tested against the minimum supported Python version.
#   (Uses Python 3.8 instead of 3.7 to test Array API support.)
# - Libraries versions for doctests will be overridden by docs/requirements.txt
# - Accelerators are disabled as doctests expect it (#5891)
- project: "cupy.linux.cuda-example"
  target: "cuda-example"
  tags: ["@push", "full", "mini", "example"]
  system: "linux"
  os: "ubuntu:20.04"
  cuda: "11.8"
  rocm: null
  nccl: "2.16"
  cutensor: "1.6"
  cusparselt: "0.2.0"
  cudnn: "8.6"
  python: "3.8"
  numpy: "1.20"
  scipy: "1.7"
  optuna: "3"
  mpi4py: null
  cython: "0.29"
  cuda-python: null
  env:CUPY_ACCELERATORS: ""
  test: "example"

###############################################################################
# HEAD Tests
###############################################################################

# HEAD | Linux
# This combination tests against pre-releases. Use the highest supported combination.
- project: "cupy.linux.cuda-head"
  target: "cuda-head"
  tags: ["head"]
  system: "linux"
  os: "ubuntu:20.04"
  cuda: "11.8"
  rocm: null
  nccl: "2.16"
  cutensor: "1.6"
  cusparselt: "0.2.0"
  cudnn: "8.6"
  python: "3.11"
  numpy: "pre"
  scipy: "pre"
  optuna: "pre"
  mpi4py: null
  cython: "0.29"  # TODO: support Cython 3
  cuda-python: null
  env:CUPY_ACCELERATORS: "cub,cutensor"
  test: "unit"

###############################################################################
# CUDA Python Test
###############################################################################

# CUDA 11.x / CUDA Python | Linux
- project: "cupy.linux.cuda11x-cuda-python"
  target: "cuda11x-cuda-python"
  tags: ["@push", "full", "mini", "cuda-python"]
  system: "linux"
  os: "ubuntu:20.04"
  cuda: "11.6"
  rocm: null
  nccl: "2.11"
  cutensor: "1.5"
  cusparselt: "0.2.0"
  cudnn: "8.5"
  python: "3.10"
  numpy: "1.21"
  scipy: "1.7"
  optuna: "3"
  mpi4py: null
  cython: "0.29"
  cuda-python: "11"
  env:CUPY_ACCELERATORS: "cutensor,cub"
  env:CUPY_USE_CUDA_PYTHON: "1"
  test: "unit"

###############################################################################
# Tests in hand-crafted environment (not managed by generate.py)
###############################################################################

- project: "cupy.win.cuda102"
  _extern: true
  target: "cuda102"
  tags: ["@push", "full", "mini", "windows", "cuda102"]
  system: "windows"

- project: "cupy.win.cuda110"
  _extern: true
  target: "cuda110"
  tags: ["windows", "cuda110"]
  system: "windows"

- project: "cupy.win.cuda111"
  _extern: true
  target: "cuda111"
  tags: ["windows", "cuda111"]
  system: "windows"

- project: "cupy.win.cuda112"
  _extern: true
  target: "cuda112"
  tags: ["windows", "cuda112"]
  system: "windows"

- project: "cupy.win.cuda113"
  _extern: true
  target: "cuda113"
  tags: ["windows", "cuda113"]
  system: "windows"

- project: "cupy.win.cuda114"
  _extern: true
  target: "cuda114"
  tags: ["windows", "cuda114"]
  system: "windows"

- project: "cupy.win.cuda115"
  _extern: true
  target: "cuda115"
  tags: ["windows", "cuda115"]
  system: "windows"

- project: "cupy.win.cuda116"
  _extern: true
  target: "cuda116"
  tags: ["@push", "full", "windows", "cuda116"]
  system: "windows"

- project: "cupy.win.cuda117"
  _extern: true
  target: "cuda117"
  tags: ["@push", "full", "windows", "cuda117"]
  system: "windows"

- project: "cupy.win.cuda118"
  _extern: true
  target: "cuda118"
  tags: ["@push", "full", "mini", "windows", "cuda118"]
  system: "windows"

- project: "cupy.win.cuda120"
  _extern: true
  target: "cuda120"
  tags: ["@push", "full", "mini", "windows", "cuda120"]
  system: "windows"

- project: "cupy.linux.cuda-rapids"
  _extern: true
  target: "cuda-rapids"
  tags: ["@push", "full", "rapids"]
  system: "linux"

- project: "cupy.linux.array-api"
  _extern: true
  target: "array-api"
  tags: ["array-api"]
  system: "linux"

- project: "cupy.linux.benchmark.head"
  _inherits: "cupy.linux.cuda118"
  target: "benchmark.head"
  tags: ["benchmark"]
  system: "linux"
  test: "benchmark"

- project: "cupy.linux.benchmark.pr"
  _inherits: "cupy.linux.cuda118"
  target: "benchmark"
  tags: ["benchmark"]
  system: "linux"
  test: "benchmark"<|MERGE_RESOLUTION|>--- conflicted
+++ resolved
@@ -286,13 +286,8 @@
   cusparselt: "0.2.0"
   cudnn: "8.7"
   python: "3.11"
-<<<<<<< HEAD
-  numpy: "1.23"
+  numpy: "1.24"
   scipy: "1.10"
-=======
-  numpy: "1.24"
-  scipy: "1.9"
->>>>>>> 2af6bf71
   optuna: "3"
   mpi4py: null
   cython: "0.29"
@@ -411,13 +406,8 @@
   cusparselt: null
   cudnn: null
   python: "3.11"
-<<<<<<< HEAD
-  numpy: "1.23"
+  numpy: "1.24"
   scipy: "1.10"
-=======
-  numpy: "1.24"
-  scipy: "1.9"
->>>>>>> 2af6bf71
   optuna: "3"
   mpi4py: null
   cython: "0.29"
