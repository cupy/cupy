###############################################################################
# CUDA (Linux)
###############################################################################

# CUDA 11.2 | Linux
# The lowest CUDA version matrix is intended to cover the lowest supported combination.
- project: "cupy.linux.cuda112"
  tags: ["@push", "full", "mini", "cuda112"]
  target: "cuda112"
  system: "linux"
  os: "centos:7"
  cuda: "11.2"
  rocm: null
  nccl: "2.16"
  cutensor: null
  cusparselt: null
  cudnn: "8.8"
  python: "3.10"
  numpy: "1.24"
  scipy: "1.10"
  optuna: "3"
  mpi4py: null
  cython: "0.29"
  cuda-python: null
  env:CUPY_ACCELERATORS: ""
  test: "unit"

# CUDA 11.2 (Multi-GPU) | Linux
- project: "cupy.linux.cuda112.multi"
  _inherits: "cupy.linux.cuda112"
  tags: ["@push", "full", "multi", "cuda112"]
  target: "cuda112.multi"
  mpi4py: null # CentOS
  test: "unit-multi"

# CUDA 11.3 | Linux
- project: "cupy.linux.cuda113"
  tags: ["@push", "full", "cuda113"]
  target: "cuda113"
  system: "linux"
  os: "ubuntu:20.04"
  cuda: "11.3"
  rocm: null
  nccl: "2.16"
  cutensor: "2.0"
  cusparselt: null
  cudnn: "8.8"
  python: "3.10"
  numpy: "1.24"
  scipy: "1.11"
  optuna: "3"
  mpi4py: null
  cython: "0.29"
  cuda-python: null
  env:CUPY_ACCELERATORS: "cub,cutensor"
  test: "unit"

# CUDA 11.3 (Multi-GPU) | Linux
- project: "cupy.linux.cuda113.multi"
  _inherits: "cupy.linux.cuda113"
  tags: ["@push", "full", "multi", "cuda113"]
  target: "cuda113.multi"
  mpi4py: "3"
  test: "unit-multi"

# CUDA 11.4 | Linux
- project: "cupy.linux.cuda114"
  tags: ["@push", "full", "cuda114"]
  target: "cuda114"
  system: "linux"
  os: "ubuntu:20.04"
  cuda: "11.4"
  rocm: null
  nccl: "2.16"
  cutensor: "2.0"
  cusparselt: null
  cudnn: "8.8"
  python: "3.11"
  numpy: "1.25"
  scipy: "1.11"
  optuna: "3"
  mpi4py: null
  cython: "0.29"
  cuda-python: null
  env:CUPY_ACCELERATORS: "cutensor,cub"
  test: "unit"

# CUDA 11.4 (Multi-GPU) | Linux
- project: "cupy.linux.cuda114.multi"
  _inherits: "cupy.linux.cuda114"
  tags: ["@push", "full", "multi", "cuda114"]
  target: "cuda114.multi"
  mpi4py: "3"
  test: "unit-multi"

# CUDA 11.5 | Linux
- project: "cupy.linux.cuda115"
  tags: ["@push", "full", "cuda115"]
  target: "cuda115"
  system: "linux"
  os: "ubuntu:20.04"
  cuda: "11.5"
  rocm: null
  nccl: "2.16"
  cutensor: "2.0"
  cusparselt: null
  cudnn: "8.8"
  python: "3.11"
  numpy: "1.26"
  scipy: "1.11"
  optuna: "3"
  mpi4py: null
  cython: "0.29"
  cuda-python: null
  env:CUPY_ACCELERATORS: "cutensor,cub"
  test: "unit"

# CUDA 11.5 (Multi-GPU) | Linux
- project: "cupy.linux.cuda115.multi"
  _inherits: "cupy.linux.cuda115"
  tags: ["@push", "full", "multi", "cuda115"]
  target: "cuda115.multi"
  mpi4py: "3"
  test: "unit-multi"

# CUDA 11.6 | Linux
- project: "cupy.linux.cuda116"
  target: "cuda116"
  tags: ["@push", "full", "cuda116"]
  system: "linux"
  os: "ubuntu:20.04"
  cuda: "11.6"
  rocm: null
  nccl: "2.16"
  cutensor: "2.0"
  cusparselt: null
  cudnn: "8.8"
  python: "3.11"
  numpy: "1.24"
  scipy: "1.12"
  optuna: "3"
  mpi4py: null
  cython: "0.29"
  cuda-python: null
  env:CUPY_ACCELERATORS: "cutensor,cub"
  test: "unit"

# CUDA 11.6 (Multi-GPU) | Linux
- project: "cupy.linux.cuda116.multi"
  _inherits: "cupy.linux.cuda116"
  tags: ["@push", "full", "multi", "cuda116"]
  target: "cuda116.multi"
  mpi4py: "3"
  test: "unit-multi"

# CUDA 11.7 | Linux
- project: "cupy.linux.cuda117"
  target: "cuda117"
  tags: ["@push", "full", "cuda117"]
  system: "linux"
  os: "ubuntu:20.04"
  cuda: "11.7"
  rocm: null
  nccl: "2.16"
  cutensor: "2.0"
  cusparselt: null
  cudnn: "8.8"
  python: "3.11"
  numpy: "1.25"
  scipy: "1.12"
  optuna: "3"
  mpi4py: null
  cython: "0.29"
  cuda-python: null
  env:CUPY_ACCELERATORS: "cutensor,cub"
  test: "unit"

# CUDA 11.7 (Multi-GPU) | Linux
- project: "cupy.linux.cuda117.multi"
  _inherits: "cupy.linux.cuda117"
  tags: ["@push", "full", "multi", "cuda117"]
  target: "cuda117.multi"
  mpi4py: "3"
  test: "unit-multi"

# CUDA 11.8 | Linux
- project: "cupy.linux.cuda118"
  target: "cuda118"
  tags: ["@push", "full", "mini", "cuda118"]
  system: "linux"
  os: "ubuntu:20.04"
  cuda: "11.8"
  rocm: null
  nccl: "2.16"
  cutensor: "2.0"
  cusparselt: null
  cudnn: "8.8"
  python: "3.10"
  numpy: "1.26"
  scipy: "1.12"
  optuna: "3"
  mpi4py: null
  cython: "0.29"
  cuda-python: null
  env:CUPY_ACCELERATORS: "cutensor,cub"
  test: "unit"

# CUDA 11.8 (Multi-GPU) | Linux
- project: "cupy.linux.cuda118.multi"
  _inherits: "cupy.linux.cuda118"
  tags: ["@push", "full", "mini", "multi", "cuda118"]
  target: "cuda118.multi"
  mpi4py: "3"
  test: "unit-multi"

# CUDA 12.0 | Linux
- project: "cupy.linux.cuda120"
  target: "cuda120"
  tags: ["@push", "full", "mini", "cuda120"]
  system: "linux"
  os: "ubuntu:20.04"
  cuda: "12.0"
  rocm: null
  nccl: "2.17"
  cutensor: "2.0"
  cusparselt: "0.6.1"
  cudnn: "8.8"
  python: "3.10"
  numpy: "1.24"
  scipy: "1.13"
  optuna: "3"
  mpi4py: null
  cython: "0.29"
  cuda-python: null
  env:CUPY_ACCELERATORS: "cutensor,cub"
  test: "unit"

# CUDA 12.0 (Multi-GPU) | Linux
- project: "cupy.linux.cuda120.multi"
  _inherits: "cupy.linux.cuda120"
  tags: ["@push", "full", "mini", "multi", "cuda120"]
  target: "cuda120.multi"
  mpi4py: "3"
  test: "unit-multi"

# CUDA 12.1 | Linux
- project: "cupy.linux.cuda121"
  target: "cuda121"
  tags: ["@push", "full", "cuda121"]
  system: "linux"
  os: "ubuntu:20.04"
  cuda: "12.1"
  rocm: null
  nccl: "2.17"
  cutensor: "2.0"
  cusparselt: "0.6.1"
  cudnn: "8.8"
  python: "3.11"
  numpy: "1.25"
  scipy: "1.13"
  optuna: "3"
  mpi4py: null
  cython: "0.29"
  cuda-python: null
  env:CUPY_ACCELERATORS: "cutensor,cub"
  test: "unit"

# CUDA 12.1 (Multi-GPU) | Linux
- project: "cupy.linux.cuda121.multi"
  _inherits: "cupy.linux.cuda121"
  tags: ["@push", "full", "multi", "cuda121"]
  target: "cuda121.multi"
  mpi4py: "3"
  test: "unit-multi"

# CUDA 12.2 | Linux
- project: "cupy.linux.cuda122"
  target: "cuda122"
  tags: ["@push", "full", "cuda122"]
  system: "linux"
  os: "ubuntu:20.04"
  cuda: "12.2"
  rocm: null
  nccl: "2.18"
  cutensor: "2.0"
  cusparselt: "0.6.1"
  cudnn: "8.8"
  python: "3.11"
  numpy: "1.26"
  scipy: "1.13"
  optuna: "3"
  mpi4py: null
  cython: "0.29"
  cuda-python: null
  env:CUPY_ACCELERATORS: "cutensor,cub"
  test: "unit"

# CUDA 12.2 (Multi-GPU) | Linux
- project: "cupy.linux.cuda122.multi"
  _inherits: "cupy.linux.cuda122"
  tags: ["@push", "full", "multi", "cuda122"]
  target: "cuda122.multi"
  mpi4py: "3"
  test: "unit-multi"

# CUDA 12.3 | Linux
- project: "cupy.linux.cuda123"
  target: "cuda123"
  tags: ["@push", "full", "cuda123"]
  system: "linux"
  os: "ubuntu:20.04"
  cuda: "12.3"
  rocm: null
  nccl: "2.19"
  cutensor: "2.0"
  cusparselt: "0.6.1"
  cudnn: "8.8"
  python: "3.11"
  numpy: "1.24"
  scipy: "1.14"
  optuna: "3"
  mpi4py: null
  cython: "0.29"
  cuda-python: null
  env:CUPY_ACCELERATORS: "cutensor,cub"
  test: "unit"

# CUDA 12.3 (Multi-GPU) | Linux
- project: "cupy.linux.cuda123.multi"
  _inherits: "cupy.linux.cuda123"
  tags: ["@push", "full", "multi", "cuda123"]
  target: "cuda123.multi"
  mpi4py: "3"
  test: "unit-multi"

# CUDA 12.4 | Linux
- project: "cupy.linux.cuda124"
  target: "cuda124"
  tags: ["@push", "full", "cuda124"]
  system: "linux"
  os: "ubuntu:20.04"
  cuda: "12.4"
  rocm: null
  nccl: "2.20"
  cutensor: "2.0"
  cusparselt: "0.6.1"
  cudnn: "8.8"
  python: "3.12"
  numpy: "1.26"
  scipy: "1.14"
  optuna: "3"
  mpi4py: null
  cython: "0.29"
  cuda-python: null
  env:CUPY_ACCELERATORS: "cutensor,cub"
  test: "unit"

# CUDA 12.4 (Multi-GPU) | Linux
- project: "cupy.linux.cuda124.multi"
  _inherits: "cupy.linux.cuda124"
  tags: ["@push", "full", "multi", "cuda124"]
  target: "cuda124.multi"
  mpi4py: "3"
  test: "unit-multi"

# CUDA 12.5 | Linux
- project: "cupy.linux.cuda125"
  target: "cuda125"
  tags: ["@push", "full", "cuda125"]
  system: "linux"
  os: "ubuntu:20.04"
  cuda: "12.5"
  rocm: null
  nccl: "2.21"
  cutensor: "2.0"
  cusparselt: "0.6.1"
  cudnn: "8.8"
  python: "3.12"
<<<<<<< HEAD
  numpy: "1.26" # "2.0"
=======
  numpy: "2.0"
>>>>>>> 70c4dd33
  scipy: "1.14"
  optuna: "3"
  mpi4py: null
  cython: "0.29"
  cuda-python: null
  env:CUPY_ACCELERATORS: "cutensor,cub"
  test: "unit"

# CUDA 12.5 (Multi-GPU) | Linux
- project: "cupy.linux.cuda125.multi"
  _inherits: "cupy.linux.cuda125"
  tags: ["@push", "full", "multi", "cuda125"]
  target: "cuda125.multi"
  mpi4py: "3"
  test: "unit-multi"

# CUDA 12.6 | Linux
# The latest CUDA version matrix is intended to cover the highest supported combination.
- project: "cupy.linux.cuda126"
  target: "cuda126"
  tags: ["@push", "full", "mini", "cuda126"]
  system: "linux"
  os: "ubuntu:20.04"
  cuda: "12.6"
  rocm: null
  nccl: "2.22"
  cutensor: "2.0"
  cusparselt: "0.6.1"
  cudnn: "8.8"
  python: "3.12"
<<<<<<< HEAD
  numpy: "1.26" # "2.1"
=======
  numpy: "2.1"
>>>>>>> 70c4dd33
  scipy: "1.14"
  optuna: "3"
  mpi4py: null
  cython: "0.29"
  cuda-python: null
  env:CUPY_ACCELERATORS: "cutensor,cub"
  test: "unit"

# CUDA 12.6 (Multi-GPU) | Linux
- project: "cupy.linux.cuda126.multi"
  _inherits: "cupy.linux.cuda126"
  tags: ["@push", "full", "mini", "multi", "cuda126"]
  target: "cuda126.multi"
  mpi4py: "3"
  test: "unit-multi"

###############################################################################
# CUDA (Windows)
###############################################################################

# TBF

###############################################################################
# ROCm (Linux)
###############################################################################

# ROCm 4.3 | Linux
# The lowest ROCm version matrix is intended to cover the lowest supported combination.
- project: "cupy.linux.rocm-4-3"
  _url: "https://jenkins.preferred.jp/job/chainer/job/cupy_main/TEST=rocm-4-3,label=mnj-mi50/"
  tags: null # Jenkins
  target: "rocm-4-3"
  system: "linux"
  os: "ubuntu:20.04"
  cuda: null
  rocm: "4.3"
  nccl: null
  cutensor: null
  cusparselt: null
  cudnn: null
  python: "3.10"
  numpy: "1.24"
  scipy: "1.10"
  optuna: "3"
  mpi4py: null
  cython: "0.29"
  cuda-python: null
  env:CUPY_ACCELERATORS: null
  test: "unit"

# ROCm 5.0 | Linux
- project: "cupy.linux.rocm-5-0"
  _url: "https://jenkins.preferred.jp/job/chainer/job/cupy_main/TEST=rocm-5-0,label=mnj-mi50/"
  tags: null # Jenkins
  target: "rocm-5-0"
  system: "linux"
  os: "ubuntu:20.04"
  cuda: null
  rocm: "5.0"
  nccl: null
  cutensor: null
  cusparselt: null
  cudnn: null
  python: "3.11"
  numpy: "1.25"
  scipy: "1.12"
  optuna: "3"
  mpi4py: null
  cython: "0.29"
  cuda-python: null
  env:CUPY_ACCELERATORS: null
  test: "unit"

# ROCm 5.3 | Linux
# The latest ROCm version matrix is intended to cover the highest supported combination.
- project: "cupy.linux.rocm-5-3"
  _url: "https://jenkins.preferred.jp/job/chainer/job/cupy_main/TEST=rocm-5-3,label=mnj-mi50/"
  tags: null # Jenkins
  target: "rocm-5-3"
  system: "linux"
  os: "ubuntu:20.04"
  cuda: null
  rocm: "5.3"
  nccl: null
  cutensor: null
  cusparselt: null
  cudnn: null
  python: "3.12"
  numpy: "1.26"
  scipy: "1.14"
  optuna: "3"
  mpi4py: null
  cython: "0.29"
  cuda-python: null
  env:CUPY_ACCELERATORS: null
  test: "unit"

# ROCm 6.2 | Linux
# The latest ROCm version matrix is intended to cover the highest supported combination.
- project: "cupy.linux.rocm-6-2"
  _url: "https://github.com/cupy/self-hosted-ci/actions/workflows/ci.yml"
  tags: null # self-hosted
  target: "rocm-6-2"
  system: "linux"
  os: "ubuntu:22.04"
  cuda: null
  rocm: "6.2"
  nccl: null
  cutensor: null
  cusparselt: null
  cudnn: null
  python: "3.12"
  numpy: "1.26"
  scipy: "1.14"
  optuna: "3"
  mpi4py: null
  cython: "0.29"
  cuda-python: null
  env:CUPY_ACCELERATORS: null
  test: "unit"

###############################################################################
# Slow Tests
###############################################################################

# Slow | Linux
- project: "cupy.linux.cuda-slow"
  target: "cuda-slow"
  tags: ["slow"]
  system: "linux"
  os: "ubuntu:20.04"
  cuda: "11.8"
  rocm: null
  nccl: "2.16"
  cutensor: "2.0"
  cusparselt: null # TODO use cuSPARSELt 0.6+ after bumping CUDA to 12.x
  cudnn: "8.8"
  python: "3.12"
  numpy: "1.26"
  scipy: "1.14"
  optuna: "3"
  mpi4py: null
  cython: "0.29"
  cuda-python: null
  env:CUPY_ACCELERATORS: "cutensor,cub"
  test: "unit-slow"

###############################################################################
# Example
###############################################################################

# Example (with Doctest) | Linux
# Notes:
# - Examples and Doctests are tested against the minimum supported Python version.
# - Libraries versions for doctests will be overridden by docs/requirements.txt
# - Accelerators are disabled as doctests expect it (#5891)
- project: "cupy.linux.cuda-example"
  target: "cuda-example"
  tags: ["@push", "full", "mini", "example"]
  system: "linux"
  os: "ubuntu:20.04"
  cuda: "11.8"
  rocm: null
  nccl: "2.16"
  cutensor: "2.0"
  cusparselt: null # TODO use cuSPARSELt 0.6+ after bumping CUDA to 12.x
  cudnn: "8.8"
  python: "3.12"
  numpy: "1.26"
  scipy: "1.14"
  optuna: "3"
  mpi4py: null
  cython: "0.29"
  cuda-python: null
  env:CUPY_ACCELERATORS: ""
  test: "example"

###############################################################################
# HEAD Tests
###############################################################################

# HEAD | Linux
# This combination tests against pre-releases. Use the highest supported combination.
- project: "cupy.linux.cuda-head"
  target: "cuda-head"
  tags: ["head"]
  system: "linux"
  os: "ubuntu:20.04"
  cuda: "11.8"
  rocm: null
  nccl: "2.16"
  cutensor: "2.0"
  cusparselt: null # TODO use cuSPARSELt 0.6+ after bumping CUDA to 12.x
  cudnn: "8.8"
  python: "3.12"
  numpy: "pre"
  scipy: "pre"
  optuna: "pre"
  mpi4py: null
  cython: "0.29" # TODO: support Cython 3
  cuda-python: null
  env:CUPY_ACCELERATORS: "cub,cutensor"
  test: "unit"

###############################################################################
# CUDA Python Test
###############################################################################

# CUDA 11.x / CUDA Python | Linux
- project: "cupy.linux.cuda11x-cuda-python"
  target: "cuda11x-cuda-python"
  tags: ["@push", "full", "mini", "cuda-python"]
  system: "linux"
  os: "ubuntu:20.04"
  cuda: "11.8"
  rocm: null
  nccl: "2.16"
  cutensor: "2.0"
  cusparselt: null
  cudnn: "8.8"
  python: "3.12"
  numpy: "1.26"
  scipy: "1.13"
  optuna: "3"
  mpi4py: null
  cython: "0.29"
  cuda-python: "11"
  env:CUPY_ACCELERATORS: "cutensor,cub"
  env:CUPY_USE_CUDA_PYTHON: "1"
  test: "unit"

###############################################################################
# Tests in hand-crafted environment (not managed by generate.py)
###############################################################################

- project: "cupy.win.cuda112"
  _extern: true
  target: "cuda112"
  tags: ["@push", "full", "mini", "windows", "cuda112"]
  system: "windows"

- project: "cupy.win.cuda113"
  _extern: true
  target: "cuda113"
  tags: ["windows", "cuda113"]
  system: "windows"

- project: "cupy.win.cuda114"
  _extern: true
  target: "cuda114"
  tags: ["windows", "cuda114"]
  system: "windows"

- project: "cupy.win.cuda115"
  _extern: true
  target: "cuda115"
  tags: ["windows", "cuda115"]
  system: "windows"

- project: "cupy.win.cuda116"
  _extern: true
  target: "cuda116"
  tags: ["windows", "cuda116"]
  system: "windows"

- project: "cupy.win.cuda117"
  _extern: true
  target: "cuda117"
  tags: ["windows", "cuda117"]
  system: "windows"

- project: "cupy.win.cuda118"
  _extern: true
  target: "cuda118"
  tags: ["@push", "full", "mini", "windows", "cuda118"]
  system: "windows"

- project: "cupy.win.cuda120"
  _extern: true
  target: "cuda120"
  tags: ["@push", "full", "mini", "windows", "cuda120"]
  system: "windows"

- project: "cupy.win.cuda121"
  _extern: true
  target: "cuda121"
  tags: ["@push", "full", "windows", "cuda121"]
  system: "windows"

- project: "cupy.win.cuda122"
  _extern: true
  target: "cuda122"
  tags: ["@push", "full", "windows", "cuda122"]
  system: "windows"

- project: "cupy.win.cuda123"
  _extern: true
  target: "cuda123"
  tags: ["@push", "full", "windows", "cuda123"]
  system: "windows"

- project: "cupy.win.cuda124"
  _extern: true
  target: "cuda124"
  tags: ["@push", "full", "windows", "cuda124"]
  system: "windows"

- project: "cupy.win.cuda125"
  _extern: true
  target: "cuda125"
  tags: ["@push", "full", "windows", "cuda125"]
  system: "windows"

- project: "cupy.win.cuda126"
  _extern: true
  target: "cuda126"
  tags: ["@push", "full", "mini", "windows", "cuda126"]
  system: "windows"

- project: "cupy.linux.cuda-rapids"
  _extern: true
  target: "cuda-rapids"
  tags: ["@push", "full", "rapids"]
  system: "linux"

- project: "cupy.linux.cuda-build"
  _extern: true
  target: "cuda-build"
  tags: ["@push", "full", "mini"]
  system: "linux"

- project: "cupy.linux.array-api"
  _extern: true
  target: "array-api"
  tags: ["array-api"]
  system: "linux"

- project: "cupy.linux.benchmark.head"
  _inherits: "cupy.linux.cuda118"
  target: "benchmark.head"
  tags: ["benchmark"]
  system: "linux"
  test: "benchmark"

- project: "cupy.linux.benchmark.pr"
  _inherits: "cupy.linux.cuda118"
  target: "benchmark"
  tags: ["benchmark"]
  system: "linux"
  test: "benchmark"<|MERGE_RESOLUTION|>--- conflicted
+++ resolved
@@ -376,11 +376,7 @@
   cusparselt: "0.6.1"
   cudnn: "8.8"
   python: "3.12"
-<<<<<<< HEAD
-  numpy: "1.26" # "2.0"
-=======
   numpy: "2.0"
->>>>>>> 70c4dd33
   scipy: "1.14"
   optuna: "3"
   mpi4py: null
@@ -411,11 +407,7 @@
   cusparselt: "0.6.1"
   cudnn: "8.8"
   python: "3.12"
-<<<<<<< HEAD
-  numpy: "1.26" # "2.1"
-=======
   numpy: "2.1"
->>>>>>> 70c4dd33
   scipy: "1.14"
   optuna: "3"
   mpi4py: null
