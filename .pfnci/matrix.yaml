--- conflicted
+++ resolved
@@ -137,13 +137,8 @@
   rocm: null
   nccl: "2.11"
   cutensor: "1.3"
-<<<<<<< HEAD
-  cusparselt: "0.2.0"
+  cusparselt: "0.1.0"
   cudnn: "8.3"
-=======
-  cusparselt: "0.1.0"
-  cudnn: "8.2"
->>>>>>> 43930f27
   python: "3.10"
   numpy: "1.21"
   scipy: "1.7"
@@ -168,13 +163,8 @@
 #   rocm: null
 #   nccl: "2.11"
 #   cutensor: "1.3"
-<<<<<<< HEAD
-#   cusparselt: "0.2.0"
+#   cusparselt: "0.1.0"
 #   cudnn: "8.3"
-=======
-#   cusparselt: "0.1.0"
-#   cudnn: "8.2"
->>>>>>> 43930f27
 #   python: "3.9"
 #   numpy: "1.21"
 #   scipy: "1.7"
@@ -269,13 +259,8 @@
   rocm: null
   nccl: "2.10"
   cutensor: "1.3"
-<<<<<<< HEAD
-  cusparselt: "0.2.0"
+  cusparselt: "0.1.0"
   cudnn: "8.3"
-=======
-  cusparselt: "0.1.0"
-  cudnn: "8.2"
->>>>>>> 43930f27
   python: "3.9"
   numpy: "1.21"
   scipy: "1.7"
@@ -302,13 +287,8 @@
   rocm: null
   nccl: "2.10"
   cutensor: "1.3"
-<<<<<<< HEAD
-  cusparselt: "0.2.0"
+  cusparselt: "0.1.0"
   cudnn: "8.3"
-=======
-  cusparselt: "0.1.0"
-  cudnn: "8.2"
->>>>>>> 43930f27
   python: "3.8"
   numpy: "1.20"
   scipy: "1.7"
@@ -331,13 +311,8 @@
   rocm: null
   nccl: "2.10"
   cutensor: "1.3"
-<<<<<<< HEAD
-  cusparselt: "0.2.0"
+  cusparselt: "0.1.0"
   cudnn: "8.3"
-=======
-  cusparselt: "0.1.0"
-  cudnn: "8.2"
->>>>>>> 43930f27
   python: "3.9"
   numpy: "pre"
   scipy: "pre"
