# AUTO GENERATED: DO NOT EDIT!
ARG BASE_IMAGE="nvidia/cuda:12.0.1-devel-ubuntu20.04"
FROM ${BASE_IMAGE}

RUN export DEBIAN_FRONTEND=noninteractive && \
    apt-get -qqy update && \
    apt-get -qqy install \
       make build-essential libssl-dev zlib1g-dev \
       libbz2-dev libreadline-dev libsqlite3-dev wget \
       curl llvm libncursesw5-dev xz-utils tk-dev \
       libxml2-dev libxmlsec1-dev libffi-dev \
       liblzma-dev \
       libopenmpi-dev \
       && \
    apt-get -qqy install ccache git curl && \
    apt-get -qqy --allow-change-held-packages \
            --allow-downgrades install 'libnccl2=2.17.*+cuda12.0' 'libnccl-dev=2.17.*+cuda12.0' 'libcutensor2=2.0.*' 'libcutensor-dev=2.0.*' 'libcusparselt0=0.6.1.*' 'libcusparselt-dev=0.6.1.*' 'libcudnn8=8.8.*+cuda12.0' 'libcudnn8-dev=8.8.*+cuda12.0'

ENV PATH "/usr/lib/ccache:${PATH}"

COPY setup/update-alternatives-cutensor.sh /
RUN /update-alternatives-cutensor.sh

RUN git clone https://github.com/pyenv/pyenv.git /opt/pyenv
ENV PYENV_ROOT "/opt/pyenv"
ENV PATH "${PYENV_ROOT}/shims:${PYENV_ROOT}/bin:${PATH}"
RUN pyenv install 3.10.0 && \
    pyenv global 3.10.0 && \
<<<<<<< HEAD
    pip install -U setuptools pip wheel

RUN pip install -U 'numpy==1.25.*' 'scipy==1.12.*' 'optuna==3.*' 'mpi4py==3.*' 'cython==0.29.*'
=======
    pip install -U setuptools==73.0.1 pip wheel

RUN pip install -U 'numpy==1.24.*' 'scipy==1.13.*' 'optuna==3.*' 'mpi4py==3.*' 'cython==0.29.*'
>>>>>>> 9506efc4
RUN pip uninstall -y cuda-python && \
    pip check<|MERGE_RESOLUTION|>--- conflicted
+++ resolved
@@ -26,14 +26,8 @@
 ENV PATH "${PYENV_ROOT}/shims:${PYENV_ROOT}/bin:${PATH}"
 RUN pyenv install 3.10.0 && \
     pyenv global 3.10.0 && \
-<<<<<<< HEAD
-    pip install -U setuptools pip wheel
-
-RUN pip install -U 'numpy==1.25.*' 'scipy==1.12.*' 'optuna==3.*' 'mpi4py==3.*' 'cython==0.29.*'
-=======
     pip install -U setuptools==73.0.1 pip wheel
 
 RUN pip install -U 'numpy==1.24.*' 'scipy==1.13.*' 'optuna==3.*' 'mpi4py==3.*' 'cython==0.29.*'
->>>>>>> 9506efc4
 RUN pip uninstall -y cuda-python && \
     pip check