--- conflicted
+++ resolved
@@ -103,11 +103,8 @@
    :nosignatures:
 
    cupyx.scipy.sparse.linalg.norm
-<<<<<<< HEAD
    cupyx.scipy.sparse.linalg.spsolve
-=======
    cupyx.scipy.sparse.linalg.spsolve_triangular
->>>>>>> bf0d7fb1
    cupyx.scipy.sparse.linalg.cg
    cupyx.scipy.sparse.linalg.gmres
    cupyx.scipy.sparse.linalg.lsqr
