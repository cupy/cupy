---------------
Sparse matrices
---------------

.. https://docs.scipy.org/doc/scipy/reference/sparse.html

CuPy supports sparse matrices using `cuSPARSE <https://developer.nvidia.com/cusparse>`_.
These matrices have the same interfaces of `SciPy's sparse matrices <https://docs.scipy.org/doc/scipy/reference/sparse.html>`_.

.. module:: cupyx.scipy.sparse

Conversion to/from SciPy sparse matrices
----------------------------------------

``cupyx.scipy.sparse.*_matrix`` and ``scipy.sparse.*_matrix`` are not implicitly convertible to each other.
That means, SciPy functions cannot take ``cupyx.scipy.sparse.*_matrix`` objects as inputs, and vice versa.

- To convert SciPy sparse matrices to CuPy, pass it to the constructor of each CuPy sparse matrix class.
- To convert CuPy sparse matrices to SciPy, use :func:`get <cupyx.scipy.sparse.spmatrix.get>` method of each CuPy sparse matrix class.

Note that converting between CuPy and SciPy incurs data transfer between
the host (CPU) device and the GPU device, which is costly in terms of performance.

Conversion to/from CuPy ndarrays
--------------------------------

- To convert CuPy ndarray to CuPy sparse matrices, pass it to the constructor of each CuPy sparse matrix class.
- To convert CuPy sparse matrices to CuPy ndarray, use ``toarray`` of each CuPy sparse matrix instance (e.g., :func:`cupyx.scipy.sparse.csr_matrix.toarray`).

Converting between CuPy ndarray and CuPy sparse matrices does not incur data transfer; it is copied inside the GPU device.

Sparse matrix classes
---------------------

.. autosummary::
   :toctree: generated/
   :nosignatures:

   cupyx.scipy.sparse.coo_matrix
   cupyx.scipy.sparse.csc_matrix
   cupyx.scipy.sparse.csr_matrix
   cupyx.scipy.sparse.dia_matrix
   cupyx.scipy.sparse.spmatrix


Functions
---------

Building sparse matrices
~~~~~~~~~~~~~~~~~~~~~~~~

.. autosummary::
   :toctree: generated/
   :nosignatures:

   cupyx.scipy.sparse.bmat
   cupyx.scipy.sparse.diags
   cupyx.scipy.sparse.eye
   cupyx.scipy.sparse.hstack
   cupyx.scipy.sparse.identity
   cupyx.scipy.sparse.kron
   cupyx.scipy.sparse.spdiags
   cupyx.scipy.sparse.rand
   cupyx.scipy.sparse.random
   cupyx.scipy.sparse.vstack


Identifying sparse matrices
~~~~~~~~~~~~~~~~~~~~~~~~~~~

.. autosummary::
   :toctree: generated/
   :nosignatures:

   cupyx.scipy.sparse.issparse
   cupyx.scipy.sparse.isspmatrix
   cupyx.scipy.sparse.isspmatrix_csc
   cupyx.scipy.sparse.isspmatrix_csr
   cupyx.scipy.sparse.isspmatrix_coo
   cupyx.scipy.sparse.isspmatrix_dia


Linear Algebra
~~~~~~~~~~~~~~

.. https://docs.scipy.org/doc/scipy/reference/sparse.linalg.html

.. autosummary::
   :toctree: generated/
   :nosignatures:

   cupyx.scipy.sparse.linalg.lsqr
   cupyx.scipy.sparse.linalg.norm
<<<<<<< HEAD
   cupyx.scipy.sparse.linalg.cg
=======
   cupyx.scipy.sparse.linalg.svds
>>>>>>> 8006eea3
<|MERGE_RESOLUTION|>--- conflicted
+++ resolved
@@ -89,10 +89,7 @@
    :toctree: generated/
    :nosignatures:
 
+   cupyx.scipy.sparse.linalg.norm
+   cupyx.scipy.sparse.linalg.cg
    cupyx.scipy.sparse.linalg.lsqr
-   cupyx.scipy.sparse.linalg.norm
-<<<<<<< HEAD
-   cupyx.scipy.sparse.linalg.cg
-=======
-   cupyx.scipy.sparse.linalg.svds
->>>>>>> 8006eea3
+   cupyx.scipy.sparse.linalg.svds