import numpy

from cupy import core
from cupy.core import fusion
from cupy._sorting import search


def copyto(dst, src, casting='same_kind', where=None):
    """Copies values from one array to another with broadcasting.

    This function can be called for arrays on different devices. In this case,
    casting, ``where``, and broadcasting is not supported, and an exception is
    raised if these are used.

    Args:
        dst (cupy.ndarray): Target array.
        src (cupy.ndarray): Source array.
        casting (str): Casting rule. See :func:`numpy.can_cast` for detail.
        where (cupy.ndarray of bool): If specified, this array acts as a mask,
            and an element is copied only if the corresponding element of
            ``where`` is True.

    .. seealso:: :func:`numpy.copyto`

    """

    src_type = type(src)
<<<<<<< HEAD
    src_is_python_scalar = (src_type in six.integer_types or
                            src_type in (bool, float, complex) or
                            src_type is fusion._ScalarProxy)
=======
    src_is_python_scalar = src_type in (
        int, bool, float, complex, fusion._FusionVarScalar)
>>>>>>> 27e64d24
    if src_is_python_scalar:
        src_dtype = numpy.dtype(type(src))
        can_cast = numpy.can_cast(src, dst.dtype, casting)
    else:
        src_dtype = src.dtype
        can_cast = numpy.can_cast(src_dtype, dst.dtype, casting)

    if not can_cast:
        raise TypeError('Cannot cast %s to %s in %s casting mode' %
                        (src_dtype, dst.dtype, casting))
    if fusion._is_fusing():
        if where is None:
            core.elementwise_copy(src, dst)
        else:
            fusion._call_ufunc(search._where_ufunc, where, src, dst, dst)
        return

    if dst.size == 0:
        return

    if src_is_python_scalar and where is None:
        dst.fill(src)
        return

    if where is None:
        if _can_memcpy(dst, src):
            dst.data.copy_from_async(src.data, src.nbytes)
        else:
            device = dst.device
            with device:
                if src.device != device:
                    src = src.copy()
                core.elementwise_copy(src, dst)
    else:
        core.elementwise_copy_where(src, where, dst)


def _can_memcpy(dst, src):
    c_contiguous = dst.flags.c_contiguous and src.flags.c_contiguous
    f_contiguous = dst.flags.f_contiguous and src.flags.f_contiguous
    return (c_contiguous or f_contiguous) and dst.dtype == src.dtype and \
        dst.size == src.size<|MERGE_RESOLUTION|>--- conflicted
+++ resolved
@@ -25,14 +25,8 @@
     """
 
     src_type = type(src)
-<<<<<<< HEAD
-    src_is_python_scalar = (src_type in six.integer_types or
-                            src_type in (bool, float, complex) or
-                            src_type is fusion._ScalarProxy)
-=======
     src_is_python_scalar = src_type in (
-        int, bool, float, complex, fusion._FusionVarScalar)
->>>>>>> 27e64d24
+        int, bool, float, complex, fusion._ScalarProxy)
     if src_is_python_scalar:
         src_dtype = numpy.dtype(type(src))
         can_cast = numpy.can_cast(src, dst.dtype, casting)
