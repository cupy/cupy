--- conflicted
+++ resolved
@@ -1,9 +1,3 @@
-<<<<<<< HEAD
-import six
-=======
-import warnings
->>>>>>> 8d923719
-
 import cupy
 from cupy import core
 import cupy.core._routines_manipulation as _manipulation
