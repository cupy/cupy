--- conflicted
+++ resolved
@@ -395,13 +395,9 @@
     return major, minor, patch
 
 
-<<<<<<< HEAD
-def _get_cutensor_from_wheel(version: str, cuda: str) -> list[str]:
-=======
 def _find_compatible_wheel(
         package_prefix: str, version: str, cuda: str
 ) -> Optional[importlib.metadata.Distribution]:
->>>>>>> 0609ae8b
     """
     Returns the distribution of the given package name and version
     installed via pip (e.g., cutensor-cuXX).
