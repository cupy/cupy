import functools

import numpy

import cupy
from cupy import core


def _wraps_polyroutine(func):
    def _get_coeffs(x):
        if isinstance(x, cupy.poly1d):
            return x._coeffs
        if cupy.isscalar(x):
            return cupy.atleast_1d(x)
        if isinstance(x, cupy.ndarray):
            x = cupy.atleast_1d(x)
            if x.ndim == 1:
                return x
            raise ValueError('Multidimensional inputs are not supported')
        raise TypeError('Unsupported type')

    def wrapper(*args):
        coeffs = [_get_coeffs(x) for x in args]
        out = func(*coeffs)

        if all([not isinstance(x, cupy.poly1d) for x in args]):
            return out
        if isinstance(out, cupy.ndarray):
            return cupy.poly1d(out)
        if isinstance(out, tuple):
            return tuple([cupy.poly1d(x) for x in out])
        assert False  # Never reach

    return functools.update_wrapper(wrapper, func)


@_wraps_polyroutine
def polyadd(a1, a2):
    """Computes the sum of two polynomials.

    Args:
        a1 (scalar, cupy.ndarray or cupy.poly1d): first input polynomial.
        a2 (scalar, cupy.ndarray or cupy.poly1d): second input polynomial.

    Returns:
        cupy.ndarray or cupy.poly1d: The sum of the inputs.

    .. seealso:: :func:`numpy.polyadd`

    """
    if a1.size < a2.size:
        a1, a2 = a2, a1
    out = cupy.pad(a2, (a1.size - a2.size, 0))
    out = out.astype(cupy.result_type(a1, a2), copy=False)
    out += a1
    return out


@_wraps_polyroutine
def polysub(a1, a2):
    """Computes the difference of two polynomials.

    Args:
        a1 (scalar, cupy.ndarray or cupy.poly1d): first input polynomial.
        a2 (scalar, cupy.ndarray or cupy.poly1d): second input polynomial.

    Returns:
        cupy.ndarray or cupy.poly1d: The difference of the inputs.

    .. seealso:: :func:`numpy.polysub`

    """
    if a1.shape[0] <= a2.shape[0]:
        out = cupy.pad(a1, (a2.shape[0] - a1.shape[0], 0))
        out = out.astype(cupy.result_type(a1, a2), copy=False)
        out -= a2
    else:
        out = cupy.pad(a2, (a1.shape[0] - a2.shape[0], 0))
        out = out.astype(cupy.result_type(a1, a2), copy=False)
        out -= 2 * out - a1
    return out


@_wraps_polyroutine
def polymul(a1, a2):
    """Computes the product of two polynomials.

    Args:
        a1 (scalar, cupy.ndarray or cupy.poly1d): first input polynomial.
        a2 (scalar, cupy.ndarray or cupy.poly1d): second input polynomial.

    Returns:
        cupy.ndarray or cupy.poly1d: The product of the inputs.

    .. seealso:: :func:`numpy.polymul`

    """
    a1 = cupy.trim_zeros(a1, trim='f')
    a2 = cupy.trim_zeros(a2, trim='f')
    if a1.size == 0:
        a1 = cupy.array([0.])
    if a2.size == 0:
        a2 = cupy.array([0.])
    return cupy.convolve(a1, a2)


def _polypow(x, n):
    if n == 0:
        return 1
    if n == 1:
        return x
    if n % 2 == 0:
<<<<<<< HEAD
        return _polypow(cupy.convolve(x, x), n / 2)
    return cupy.convolve(x, _polypow(cupy.convolve(x, x), (n - 1) / 2))
=======
        return _polypow(cupy.convolve(x, x), n // 2)
    return cupy.convolve(x, _polypow(cupy.convolve(x, x), (n - 1) // 2))
>>>>>>> 17138232


def polyval(p, x):
    """Evaluates a polynomial at specific values.

    Args:
        p (cupy.ndarray or cupy.poly1d): input polynomial.
        x (scalar, cupy.ndarray): values at which the polynomial
        is evaluated.

    Returns:
        cupy.ndarray or cupy.poly1d: polynomial evaluated at x.

    .. warning::

        This function doesn't currently support poly1d values to evaluate.

    .. seealso:: :func:`numpy.polyval`

    """
    if isinstance(p, cupy.poly1d):
        p = p.coeffs
    if not isinstance(p, cupy.ndarray) or p.ndim == 0:
        raise TypeError('p can be 1d ndarray or poly1d object only')
    if p.ndim != 1:
        # to be consistent with polyarithmetic routines' behavior of
        # not allowing multidimensional polynomial inputs.
        raise ValueError('p can be 1d ndarray or poly1d object only')
        # TODO(Dahlia-Chehata): Support poly1d x
    if (isinstance(x, cupy.ndarray) and x.ndim <= 1) or numpy.isscalar(x):
        val = cupy.asarray(x).reshape(-1, 1)
    else:
        raise NotImplementedError(
            'poly1d or non 1d values are not currently supported')
    out = p[::-1] * cupy.power(val, cupy.arange(p.size))
    out = out.sum(axis=1)
    dtype = cupy.result_type(p, val)
    if cupy.isscalar(x) or x.ndim == 0:
        return out.astype(dtype, copy=False).reshape()
    if p.dtype == numpy.complex128 and val.dtype in [
       numpy.float16, numpy.float32, numpy.complex64]:
        return out.astype(numpy.complex64, copy=False)
    p_kind_score = core._kernel.get_kind_score(ord(p.dtype.kind))
    x_kind_score = core._kernel.get_kind_score(ord(val.dtype.kind))
    if (p.dtype.kind not in 'c' and (p_kind_score == x_kind_score
                                     or val.dtype.kind in 'c')) or (
            issubclass(p.dtype.type, numpy.integer)
            and issubclass(val.dtype.type, numpy.floating)):
        return out.astype(val.dtype, copy=False)
    return out.astype(dtype, copy=False)


def roots(p):
    """Computes the roots of a polynomial with given coefficients.

    Args:
        p (cupy.ndarray or cupy.poly1d): polynomial coefficients.

    Returns:
        cupy.ndarray: polynomial roots.

    .. warning::

        This function doesn't support currently polynomial coefficients
        whose companion matrices are general 2d square arrays. Only those
        with complex Hermitian or real symmetric 2d arrays are allowed.

        The current `cupy.roots` doesn't guarantee the order of results.

    .. seealso:: :func:`numpy.roots`

    """
    if isinstance(p, cupy.poly1d):
        p = p.coeffs
    if p.dtype.kind == 'b':
        raise NotImplementedError('boolean inputs are not supported')
    if p.ndim == 0:
        raise TypeError('0-dimensional input is not allowed')
    if p.size < 2:
        return cupy.array([])
    [p] = cupy.polynomial.polyutils.as_series([p[::-1]])
    if p.size < 2:
        return cupy.array([])
    if p.size == 2:
        out = (-p[0] / p[1])[None]
        if p[0] == 0:
            out = out.real.astype(numpy.float64)
        return out
    cmatrix = cupy.polynomial.polynomial.polycompanion(p)
    # TODO(Dahlia-Chehata): Support after cupy.linalg.eigvals is supported
    if cupy.array_equal(cmatrix, cmatrix.conj().T):
        out = cupy.linalg.eigvalsh(cmatrix)
    else:
        raise NotImplementedError('Only complex Hermitian and real '
                                  'symmetric 2d arrays are supported '
                                  'currently')
    return out.astype(p.dtype)<|MERGE_RESOLUTION|>--- conflicted
+++ resolved
@@ -110,13 +110,8 @@
     if n == 1:
         return x
     if n % 2 == 0:
-<<<<<<< HEAD
-        return _polypow(cupy.convolve(x, x), n / 2)
-    return cupy.convolve(x, _polypow(cupy.convolve(x, x), (n - 1) / 2))
-=======
         return _polypow(cupy.convolve(x, x), n // 2)
     return cupy.convolve(x, _polypow(cupy.convolve(x, x), (n - 1) // 2))
->>>>>>> 17138232
 
 
 def polyval(p, x):
