--- conflicted
+++ resolved
@@ -95,14 +95,12 @@
         # The input array may be modified in CUDA 10.1 and above.
         # See #3763 for the discussion.
         a = a.copy()
-<<<<<<< HEAD
         readonly = False
-=======
     elif cupy.cuda.runtime.is_hip and value_type != 'C2C':
         # hipFFT's R2C would overwrite input
         # hipFFT's C2R needs a workaround (see below)
         a = a.copy()
->>>>>>> ccc9d85f
+        readonly = False
 
     n = a.shape[-1]
     if n < 1:
@@ -467,14 +465,12 @@
         # The input array may be modified in CUDA 10.1 and above.
         # See #3763 for the discussion.
         a = a.copy()
-<<<<<<< HEAD
         readonly = False
-=======
     elif cupy.cuda.runtime.is_hip and value_type != 'C2C':
         # hipFFT's R2C would overwrite input
         # hipFFT's C2R PlanNd is actually not in use so it's fine here
         a = a.copy()
->>>>>>> ccc9d85f
+        readonly = False
 
     # plan search precedence:
     # 1. plan passed in as an argument
