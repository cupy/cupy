--- conflicted
+++ resolved
@@ -82,7 +82,8 @@
     return a.max(axis=axis, out=out, keepdims=keepdims)
 
 
-<<<<<<< HEAD
+
+
 def nanmin(a, axis=None, out=None, keepdims=False, initial=None, where=True):
     """Returns the minimum of an array along an axis ignoring NaN.
 
@@ -134,86 +135,11 @@
     # Check for all-NaN slices and raise a warning
     if cupy.isnan(res).any():  # This causes synchronization
         warnings.warn('All-NaN slice encountered', RuntimeWarning)
-=======
-
-
-def _nanmin_dispatcher(a, axis=None, out=None, keepdims=None, initial=None, where=None):
-    return (a, out)
-
-def nanmin(a, axis=None, out=None, keepdims=False, initial=None, where=True):
-    """
-    Return minimum of an array or minimum along an axis, ignoring any NaNs.
-    When all-NaN slices are encountered, a RuntimeWarning is raised, and NaN
-    is returned for that slice.
-
-    Parameters
-    ----------
-    a : cupy.ndarray
-        Array containing numbers whose minimum is desired.
-    axis : {int, tuple of int, None}, optional
-        Axis or axes along which the minimum is computed.
-    out : cupy.ndarray, optional
-        Alternate output array to store the result.
-    keepdims : bool, optional
-        If True, retains reduced axes as dimensions of size one.
-    initial : scalar, optional
-        The maximum value of an output element. Must be present to allow
-        computation on empty slices.
-    where : array_like of bool, optional
-        Boolean array that specifies which elements to include in the reduction.
-
-    Returns
-    -------
-    cupy.ndarray
-        The minimum values along the specified axis, ignoring NaNs.
-
-    .. seealso:: :func:`numpy.nanmin`
-    """
-    kwargs = {}
-    if keepdims:
-        kwargs['keepdims'] = keepdims
-    if initial is not None:
-        kwargs['initial'] = initial
-    if where is not True:
-        kwargs['where'] = where
-
-    # Ensure `a` is a CuPy array
-    a = cupy.asarray(a)
-
-    if a.dtype.kind not in 'fc' and cupy.issubdtype(a.dtype, cupy.number):
-        # Fast path for numeric arrays
-        res = cupy.fmin.reduce(a, axis=axis, out=out, **kwargs)
-        if cupy.isnan(res).any():
-            warnings.warn("All-NaN slice encountered", RuntimeWarning, stacklevel=2)
-    else:
-        # Handle non-numeric types or custom subclass objects
-        a, mask = _replace_nan(a, cupy.inf)
-        res = cupy.amin(a, axis=axis, out=out, **kwargs)
-        if mask is not None:
-            # Check for all-NaN slices
-            kwargs.pop("initial", None)
-            mask = cupy.all(mask, axis=axis, **kwargs)
-            if cupy.any(mask):
-                res = _copyto(res, cupy.nan, mask)
-                warnings.warn("All-NaN slice encountered", RuntimeWarning, stacklevel=2)
+
     return res
-
-
-def _replace_nan(a, val):
-    """Replace NaNs with a specified value."""
-    mask = cupy.isnan(a)
-    if not cupy.any(mask):
-        return a, None
-    a = cupy.where(mask, val, a)
-    return a, mask
-
->>>>>>> b35105b6
-
-def _copyto(a, val, mask):
-    """Copy values to `a` based on a mask."""
-    if mask is not None:
-        a = cupy.where(mask, val, a)
-    return a
+        
+
+
 
 def nanmax(a, axis=None, out=None, keepdims=False):
     """Returns the maximum of an array along an axis ignoring NaN.
