--- conflicted
+++ resolved
@@ -251,7 +251,6 @@
     }
 }
 '''
-<<<<<<< HEAD
 
 rk_standard_exponential_definition = '''
 __device__ double rk_standard_exponential(rk_state *state) {
@@ -299,8 +298,6 @@
     }
 }
 '''
-=======
->>>>>>> 7ab65ec8
 
 rk_standard_exponential_definition = '''
 __device__ double rk_standard_exponential(rk_state *state) {
@@ -395,20 +392,11 @@
     loop_prep="rk_state internal_state;"
 )
 
-<<<<<<< HEAD
-definitions = \
-    [rk_state_difinition, rk_seed_definition, rk_random_definition,
-     rk_double_definition, rk_gauss_definition,
-     rk_standard_exponential_definition, rk_standard_gamma_definition]
-standard_gamma_kernel = core.ElementwiseKernel(
-    'T shape, uint32 seed', 'Y y',
-=======
 definitions = [
     rk_basic_difinition, rk_gauss_definition,
     rk_standard_exponential_definition, rk_standard_gamma_definition]
 standard_gamma_kernel = core.ElementwiseKernel(
     'T shape, uint64 seed', 'Y y',
->>>>>>> 7ab65ec8
     '''
     rk_seed(seed + i, &internal_state);
     y = rk_standard_gamma(&internal_state, shape);
@@ -416,8 +404,6 @@
     'standard_gamma_kernel',
     preamble=''.join(definitions),
     loop_prep="rk_state internal_state;"
-<<<<<<< HEAD
-=======
 )
 
 definitions = [
@@ -433,5 +419,4 @@
     'beta_kernel',
     preamble=''.join(definitions),
     loop_prep="rk_state internal_state;"
->>>>>>> 7ab65ec8
 )