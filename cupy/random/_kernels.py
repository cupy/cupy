from cupy import core


rk_use_binominal = '''
#define CUPY_USE_BINOMIAL
'''

rk_basic_definition = '''
typedef struct {
    unsigned int xor128[4];
    double gauss;
    int has_gauss; // !=0: gauss contains a gaussian deviate

#ifdef CUPY_USE_BINOMIAL
    int has_binomial; // !=0: following parameters initialized for binomial
    /* The rk_state structure has been extended to store the following
     * information for the binomial generator. If the input values of n or p
     * are different than nsave and psave, then the other parameters will be
     * recomputed. RTK 2005-09-02 */
    int nsave, m;
    double psave, r, q, fm, p1, xm, xl, xr, c, laml, lamr, p2, p3, p4;
#endif
} rk_state;


__device__ void rk_seed(unsigned long long s, rk_state *state) {
    for (int i = 1; i <= 4; i++) {
        s = 1812433253U * (s ^ (s >> 30)) + i;
        state->xor128[i - 1] = s;
    }
    state->has_gauss = 0;
#ifdef CUPY_USE_BINOMIAL
    state->has_binomial = 0;
#endif
}


__device__ unsigned long rk_random(rk_state *state) {
    unsigned int *xor128 = state->xor128;
    unsigned int t = xor128[0] ^ (xor128[0] << 11);
    xor128[0] = xor128[1];
    xor128[1] = xor128[2];
    xor128[2] = xor128[3];
    return xor128[3] ^= (xor128[3] >> 19) ^ t ^ (t >> 8);
}


__device__ double rk_double(rk_state *state) {
    /* shifts : 67108864 = 0x4000000, 9007199254740992 = 0x20000000000000 */
    int a = rk_random(state) >> 5, b = rk_random(state) >> 6;
    return (a * 67108864.0 + b) / 9007199254740992.0;
}
'''

rk_binomial_definition = '''
__device__ long rk_binomial_btpe(rk_state *state, long n, double p) {
    double r,q,fm,p1,xm,xl,xr,c,laml,lamr,p2,p3,p4;
    double a,u,v,s,F,rho,t,A,nrq,x1,x2,f1,f2,z,z2,w,w2,x;
    int m,y,k,i;
    if (!(state->has_binomial) ||
         (state->nsave != n) ||
         (state->psave != p)) {
        /* initialize */
        state->nsave = n;
        state->psave = p;
        state->has_binomial = 1;
        state->r = r = min(p, 1.0-p);
        state->q = q = 1.0 - r;
        state->fm = fm = n*r+r;
        state->m = m = (long)floor(state->fm);
        state->p1 = p1 = floor(2.195*sqrt(n*r*q)-4.6*q) + 0.5;
        state->xm = xm = m + 0.5;
        state->xl = xl = xm - p1;
        state->xr = xr = xm + p1;
        state->c = c = 0.134 + 20.5/(15.3 + m);
        a = (fm - xl)/(fm-xl*r);
        state->laml = laml = a*(1.0 + a/2.0);
        a = (xr - fm)/(xr*q);
        state->lamr = lamr = a*(1.0 + a/2.0);
        state->p2 = p2 = p1*(1.0 + 2.0*c);
        state->p3 = p3 = p2 + c/laml;
        state->p4 = p4 = p3 + c/lamr;
    } else {
        r = state->r;
        q = state->q;
        fm = state->fm;
        m = state->m;
        p1 = state->p1;
        xm = state->xm;
        xl = state->xl;
        xr = state->xr;
        c = state->c;
        laml = state->laml;
        lamr = state->lamr;
        p2 = state->p2;
        p3 = state->p3;
        p4 = state->p4;
    }
  /* sigh ... */
  Step10:
    nrq = n*r*q;
    u = rk_double(state)*p4;
    v = rk_double(state);
    if (u > p1) goto Step20;
    y = (long)floor(xm - p1*v + u);
    goto Step60;
  Step20:
    if (u > p2) goto Step30;
    x = xl + (u - p1)/c;
    v = v*c + 1.0 - fabs(m - x + 0.5)/p1;
    if (v > 1.0) goto Step10;
    y = (long)floor(x);
    goto Step50;
  Step30:
    if (u > p3) goto Step40;
    y = (long)floor(xl + log(v)/laml);
    if (y < 0) goto Step10;
    v = v*(u-p2)*laml;
    goto Step50;
  Step40:
    y = (long)floor(xr - log(v)/lamr);
    if (y > n) goto Step10;
    v = v*(u-p3)*lamr;
  Step50:
    k = labs(y - m);
    if ((k > 20) && (k < ((nrq)/2.0 - 1))) goto Step52;
    s = r/q;
    a = s*(n+1);
    F = 1.0;
    if (m < y) {
        for (i=m+1; i<=y; i++) {
            F *= (a/i - s);
        }
    } else if (m > y) {
        for (i=y+1; i<=m; i++) {
            F /= (a/i - s);
        }
    }
    if (v > F) goto Step10;
    goto Step60;
    Step52:
    rho = (k/(nrq))*((k*(k/3.0 + 0.625) + 0.16666666666666666)/nrq + 0.5);
    t = -k*k/(2*nrq);
    A = log(v);
    if (A < (t - rho)) goto Step60;
    if (A > (t + rho)) goto Step10;
    x1 = y+1;
    f1 = m+1;
    z = n+1-m;
    w = n-y+1;
    x2 = x1*x1;
    f2 = f1*f1;
    z2 = z*z;
    w2 = w*w;
    if (A > (xm*log(f1/x1)
           + (n-m+0.5)*log(z/w)
           + (y-m)*log(w*r/(x1*q))
           + (13680.-(462.-(132.-(99.-140./f2)/f2)/f2)/f2)/f1/166320.
           + (13680.-(462.-(132.-(99.-140./z2)/z2)/z2)/z2)/z/166320.
           + (13680.-(462.-(132.-(99.-140./x2)/x2)/x2)/x2)/x1/166320.
           + (13680.-(462.-(132.-(99.-140./w2)/w2)/w2)/w2)/w/166320.)) {
        goto Step10;
    }
  Step60:
    if (p > 0.5) {
        y = n - y;
    }
    return y;
}

__device__ long rk_binomial_inversion(rk_state *state, int n, double p) {
    double q, qn, np, px, U;
    int X, bound;
    if (!(state->has_binomial) ||
         (state->nsave != n) ||
         (state->psave != p)) {
        state->nsave = n;
        state->psave = p;
        state->has_binomial = 1;
        state->q = q = 1.0 - p;
        state->r = qn = exp(n * log(q));
        state->c = np = n*p;
        state->m = bound = min((double)n, np + 10.0*sqrt(np*q + 1));
    } else {
        q = state->q;
        qn = state->r;
        np = state->c;
        bound = state->m;
    }
    X = 0;
    px = qn;
    U = rk_double(state);
    while (U > px) {
        X++;
        if (X > bound) {
            X = 0;
            px = qn;
            U = rk_double(state);
        } else {
            U -= px;
            px  = ((n-X+1) * p * px)/(X*q);
        }
    }
    return X;
}

__device__ long rk_binomial(rk_state *state, int n, double p) {
    double q;
    if (p <= 0.5) {
        if (p*n <= 30.0) {
            return rk_binomial_inversion(state, n, p);
        } else {
            return rk_binomial_btpe(state, n, p);
        }
    } else {
        q = 1.0-p;
        if (q*n <= 30.0) {
            return n - rk_binomial_inversion(state, n, q);
        } else {
            return n - rk_binomial_btpe(state, n, q);
        }
    }
}
'''

loggam_definition = '''
/*
 * log-gamma function to support some of these distributions. The
 * algorithm comes from SPECFUN by Shanjie Zhang and Jianming Jin and their
 * book "Computation of Special Functions", 1996, John Wiley & Sons, Inc.
 */
static __device__ double loggam(double x) {
    double x0, x2, xp, gl, gl0;
    long k, n;
    double a[10] = {8.333333333333333e-02,-2.777777777777778e-03,
         7.936507936507937e-04,-5.952380952380952e-04,
         8.417508417508418e-04,-1.917526917526918e-03,
         6.410256410256410e-03,-2.955065359477124e-02,
         1.796443723688307e-01,-1.39243221690590e+00};
    x0 = x;
    n = 0;
    if ((x == 1.0) || (x == 2.0)) {
        return 0.0;
    } else if (x <= 7.0) {
        n = (long)(7 - x);
        x0 = x + n;
    }
    x2 = 1.0/(x0*x0);
    xp = 2*M_PI;
    gl0 = a[9];
    for (k=8; k>=0; k--) {
        gl0 *= x2;
        gl0 += a[k];
    }
    gl = gl0/x0 + 0.5*log(xp) + (x0-0.5)*log(x0) - x0;
    if (x <= 7.0) {
        for (k=1; k<=n; k++) {
            gl -= log(x0-1.0);
            x0 -= 1.0;
        }
    }
    return gl;
}
'''

rk_poisson_mult_definition = '''
__device__ long rk_poisson_mult(rk_state *state, double lam) {
    long X;
    double prod, U, enlam;
    enlam = exp(-lam);
    X = 0;
    prod = 1.0;
    while (1) {
        U = rk_double(state);
        prod *= U;
        if (prod > enlam) {
            X += 1;
        } else {
            return X;
        }
    }
}
'''

rk_poisson_ptrs_definition = '''
/*
 * The transformed rejection method for generating Poisson random variables
 * W. Hoermann
 * Insurance: Mathematics and Economics 12, 39-45 (1993)
 */
#define LS2PI 0.91893853320467267
#define TWELFTH 0.083333333333333333333333
__device__ long rk_poisson_ptrs(rk_state *state, double lam) {
    long k;
    double U, V, slam, loglam, a, b, invalpha, vr, us;
    slam = sqrt(lam);
    loglam = log(lam);
    b = 0.931 + 2.53*slam;
    a = -0.059 + 0.02483*b;
    invalpha = 1.1239 + 1.1328/(b-3.4);
    vr = 0.9277 - 3.6224/(b-2);
    while (1) {
        U = rk_double(state) - 0.5;
        V = rk_double(state);
        us = 0.5 - fabs(U);
        k = (long)floor((2*a/us + b)*U + lam + 0.43);
        if ((us >= 0.07) && (V <= vr)) {
            return k;
        }
        if ((k < 0) ||
            ((us < 0.013) && (V > us))) {
            continue;
        }
        if ((log(V) + log(invalpha) - log(a/(us*us)+b)) <=
            (-lam + k*loglam - loggam(k+1))) {
            return k;
        }
    }
}
'''

rk_poisson_definition = '''
__device__ long rk_poisson(rk_state *state, double lam) {
    if (lam >= 10) {
        return rk_poisson_ptrs(state, lam);
    } else if (lam == 0) {
        return 0;
    } else {
        return rk_poisson_mult(state, lam);
    }
}
'''

rk_gauss_definition = '''
__device__ double rk_gauss(rk_state *state) {
    if (state->has_gauss) {
        const double tmp = state->gauss;
        state->gauss = 0;
        state->has_gauss = 0;
        return tmp;
    } else {
        double f, x1, x2, r2;
        do {
            x1 = 2.0*rk_double(state) - 1.0;
            x2 = 2.0*rk_double(state) - 1.0;
            r2 = x1*x1 + x2*x2;
        }
        while (r2 >= 1.0 || r2 == 0.0);
        /* Box-Muller transform */
        f = sqrt(-2.0*log(r2)/r2);
        /* Keep for next call */
        state->gauss = f*x1;
        state->has_gauss = 1;
        return f*x2;
    }
}
'''

<<<<<<< HEAD
rk_geometric_definition = '''
=======
rk_f_definition = '''
__device__ double rk_f(rk_state *state, double dfnum, double dfden) {
    return ((rk_chisquare(state, dfnum) * dfden) /
            (rk_chisquare(state, dfden) * dfnum));
}
'''

rk_geometric_search_definition = '''
>>>>>>> fe9cecb2
__device__ long rk_geometric_search(rk_state *state, double p) {
    double U;
    long X;
    double sum, prod, q;
    X = 1;
    sum = prod = p;
    q = 1.0 - p;
    U = rk_double(state);
    while (U > sum) {
        prod *= q;
        sum += prod;
        X++;
    }
    return X;
}

__device__ long rk_geometric_inversion(rk_state *state, double p) {
    return (long)ceil(log(1.0-rk_double(state))/log(1.0-p));
}

__device__ long rk_geometric(rk_state *state, double p) {
    if (p >= 0.333333333333333333333333) {
        return rk_geometric_search(state, p);
    } else {
        return rk_geometric_inversion(state, p);
    }
}
'''

rk_standard_exponential_definition = '''
__device__ double rk_standard_exponential(rk_state *state) {
    /* We use -log(1-U) since U is [0, 1) */
    return -log(1.0 - rk_double(state));
}
'''

rk_standard_gamma_definition = '''
__device__ double rk_standard_gamma(rk_state *state, double shape) {
    double b, c;
    double U, V, X, Y;
    if (shape == 1.0) {
        return rk_standard_exponential(state);
    } else if (shape < 1.0) {
        for (;;) {
            U = rk_double(state);
            V = rk_standard_exponential(state);
            if (U <= 1.0 - shape) {
                X = pow(U, 1./shape);
                if (X <= V) {
                    return X;
                }
            } else {
                Y = -log((1-U)/shape);
                X = pow(1.0 - shape + shape*Y, 1./shape);
                if (X <= (V + Y)) {
                    return X;
                }
            }
        }
    } else {
        b = shape - 1./3.;
        c = 1./sqrt(9*b);
        for (;;) {
            do {
                X = rk_gauss(state);
                V = 1.0 + c*X;
            } while (V <= 0.0);
            V = V*V*V;
            U = rk_double(state);
            if (U < 1.0 - 0.0331*(X*X)*(X*X)) return (b*V);
            if (log(U) < 0.5*X*X + b*(1. - V + log(V))) return (b*V);
        }
    }
}
'''

rk_standard_t_definition = '''
__device__ double rk_standard_t(rk_state *state, double df) {
    return sqrt(df/2)*rk_gauss(state)/sqrt(rk_standard_gamma(state, df/2));
}
'''

rk_chisquare_definition = '''
__device__ double rk_chisquare(rk_state *state, double df) {
    return 2.0*rk_standard_gamma(state, df/2.0);
}
'''

rk_beta_definition = '''
__device__ double rk_beta(rk_state *state, double a, double b) {
    double Ga, Gb;
    if ((a <= 1.0) && (b <= 1.0)) {
        double U, V, X, Y;
        /* Use Johnk's algorithm */
        while (1) {
            U = rk_double(state);
            V = rk_double(state);
            X = pow(U, 1.0/a);
            Y = pow(V, 1.0/b);
            if ((X + Y) <= 1.0) {
                if (X +Y > 0) {
                    return X / (X + Y);
                } else {
                    double logX = log(U) / a;
                    double logY = log(V) / b;
                    double logM = logX > logY ? logX : logY;
                    logX -= logM;
                    logY -= logM;
                    return exp(logX - log(exp(logX) + exp(logY)));
                }
            }
        }
    } else {
        Ga = rk_standard_gamma(state, a);
        Gb = rk_standard_gamma(state, b);
        return Ga/(Ga + Gb);
    }
}
'''

rk_vonmises_definition = '''
__device__ double rk_vonmises(rk_state *state, double mu, double kappa)
{
    double s;
    double U, V, W, Y, Z;
    double result, mod;
    int neg;

    if (kappa < 1e-8)
    {
        return M_PI * (2*rk_double(state)-1);
    }
    else
    {
        /* with double precision rho is zero until 1.4e-8 */
        if (kappa < 1e-5) {
            /*
             * second order taylor expansion around kappa = 0
             * precise until relatively large kappas as second order is 0
             */
            s = (1./kappa + kappa);
        }
        else {
            double r = 1 + sqrt(1 + 4*kappa*kappa);
            double rho = (r - sqrt(2*r)) / (2*kappa);
            s = (1 + rho*rho)/(2*rho);
        }

        while (1)
        {
        U = rk_double(state);
            Z = cos(M_PI*U);
            W = (1 + s*Z)/(s + Z);
            Y = kappa * (s - W);
            V = rk_double(state);
            if ((Y*(2-Y) - V >= 0) || (log(Y/V)+1 - Y >= 0))
            {
                break;
            }
        }

        U = rk_double(state);

        result = acos(W);
        if (U < 0.5)
        {
        result = -result;
        }
        result += mu;
        neg = (result < 0);
        mod = fabs(result);
        mod = (fmod(mod+M_PI, 2*M_PI)-M_PI);
        if (neg)
        {
            mod *= -1;
        }

        return mod;
    }
}
'''

rk_zipf_definition = '''
__device__ long rk_zipf(rk_state *state, double a)
{
    double am1, b;

    am1 = a - 1.0;
    b = pow(2.0, am1);
    while (1) {
        double T, U, V, X;

        U = 1.0 - rk_double(state);
        V = rk_double(state);
        X = floor(pow(U, -1.0/am1));

        if (X < 1.0) {
            continue;
        }

        T = pow(1.0 + 1.0/X, am1);
        if (V*X*(T - 1.0)/(b - 1.0) <= T/b) {
            return (long)X;
        }
    }
}
'''

definitions = [
    rk_basic_definition, rk_gauss_definition,
    rk_standard_exponential_definition, rk_standard_gamma_definition,
    rk_beta_definition]
beta_kernel = core.ElementwiseKernel(
    'S a, T b, uint64 seed', 'Y y',
    '''
    rk_seed(seed + i, &internal_state);
    y = rk_beta(&internal_state, a, b);
    ''',
    'beta_kernel',
    preamble=''.join(definitions),
    loop_prep="rk_state internal_state;"
)

definitions = [
    rk_use_binominal, rk_basic_definition, rk_binomial_definition]
binomial_kernel = core.ElementwiseKernel(
    'S n, T p, uint64 seed', 'Y y',
    '''
    rk_seed(seed + i, &internal_state);
    y = rk_binomial(&internal_state, n, p);
    ''',
    'binomial_kernel',
    preamble=''.join(definitions),
    loop_prep="rk_state internal_state;"
)

definitions = \
    [rk_basic_definition, rk_gauss_definition,
     rk_standard_exponential_definition, rk_standard_gamma_definition,
     rk_standard_t_definition]
standard_t_kernel = core.ElementwiseKernel(
    'S df, uint32 seed', 'Y y',
    '''
    rk_seed(seed + i, &internal_state);
    y = rk_standard_t(&internal_state, df);
    ''',
    'standard_t_kernel',
    preamble=''.join(definitions),
    loop_prep="rk_state internal_state;"
)

definitions = \
    [rk_basic_difinition, rk_gauss_definition,
     rk_standard_exponential_definition, rk_standard_gamma_definition,
     rk_chisquare_definition]
chisquare_kernel = core.ElementwiseKernel(
    'T df, uint32 seed', 'Y y',
    '''
    rk_seed(seed + i, &internal_state);
    y = rk_chisquare(&internal_state, df);
    ''',
    'chisquare_kernel',
    preamble=''.join(definitions),
    loop_prep="rk_state internal_state;"
)

definitions = \
<<<<<<< HEAD
    [rk_basic_definition, rk_geometric_definition]
=======
    [rk_basic_difinition, rk_gauss_definition,
     rk_standard_exponential_definition, rk_standard_gamma_definition,
     rk_chisquare_definition, rk_f_definition]
f_kernel = core.ElementwiseKernel(
    'S dfnum, T dfden, uint32 seed', 'Y y',
    '''
    rk_seed(seed + i, &internal_state);
    y = rk_f(&internal_state, dfnum, dfden);
    ''',
    'f_kernel',
    preamble=''.join(definitions),
    loop_prep="rk_state internal_state;"
)

definitions = \
    [rk_basic_difinition, rk_geometric_search_definition,
     rk_geometric_inversion_definition, rk_geometric_definition]
>>>>>>> fe9cecb2
geometric_kernel = core.ElementwiseKernel(
    'T p, uint32 seed', 'Y y',
    '''
    rk_seed(seed + i, &internal_state);
    y = rk_geometric(&internal_state, p);
    ''',
    'geometric_kernel',
    preamble=''.join(definitions),
    loop_prep="rk_state internal_state;"
)

definitions = \
    [rk_basic_difinition, loggam_definition,
     rk_poisson_mult_definition, rk_poisson_ptrs_definition,
     rk_poisson_definition]
poisson_kernel = core.ElementwiseKernel(
    'T lam, uint32 seed', 'Y y',
    '''
    rk_seed(seed + i, &internal_state);
    y = rk_poisson(&internal_state, lam);
    ''',
    'poisson_kernel',
    preamble=''.join(definitions),
    loop_prep="rk_state internal_state;"
)

definitions = [
    rk_basic_definition, rk_gauss_definition,
    rk_standard_exponential_definition, rk_standard_gamma_definition]
standard_gamma_kernel = core.ElementwiseKernel(
    'T shape, uint64 seed', 'Y y',
    '''
    rk_seed(seed + i, &internal_state);
    y = rk_standard_gamma(&internal_state, shape);
    ''',
    'standard_gamma_kernel',
    preamble=''.join(definitions),
    loop_prep="rk_state internal_state;"
)

definitions = [
    rk_basic_definition, rk_vonmises_definition]
vonmises_kernel = core.ElementwiseKernel(
    'S mu, T kappa, uint64 seed', 'Y y',
    '''
    rk_seed(seed + i, &internal_state);
    y = rk_vonmises(&internal_state, mu, kappa);
    ''',
    'vonmises_kernel',
    preamble=''.join(definitions),
    loop_prep="rk_state internal_state;"
)

definitions = [
    rk_basic_difinition, rk_zipf_definition]
zipf_kernel = core.ElementwiseKernel(
    'T a, uint64 seed', 'Y y',
    '''
    rk_seed(seed + i, &internal_state);
    y = rk_zipf(&internal_state, a);
    ''',
    'zipf_kernel',
    preamble=''.join(definitions),
    loop_prep="rk_state internal_state;"
)<|MERGE_RESOLUTION|>--- conflicted
+++ resolved
@@ -356,9 +356,6 @@
 }
 '''
 
-<<<<<<< HEAD
-rk_geometric_definition = '''
-=======
 rk_f_definition = '''
 __device__ double rk_f(rk_state *state, double dfnum, double dfden) {
     return ((rk_chisquare(state, dfnum) * dfden) /
@@ -366,8 +363,7 @@
 }
 '''
 
-rk_geometric_search_definition = '''
->>>>>>> fe9cecb2
+rk_geometric_definition = '''
 __device__ long rk_geometric_search(rk_state *state, double p) {
     double U;
     long X;
@@ -635,10 +631,7 @@
 )
 
 definitions = \
-<<<<<<< HEAD
-    [rk_basic_definition, rk_geometric_definition]
-=======
-    [rk_basic_difinition, rk_gauss_definition,
+    [rk_basic_definition, rk_gauss_definition,
      rk_standard_exponential_definition, rk_standard_gamma_definition,
      rk_chisquare_definition, rk_f_definition]
 f_kernel = core.ElementwiseKernel(
@@ -652,10 +645,7 @@
     loop_prep="rk_state internal_state;"
 )
 
-definitions = \
-    [rk_basic_difinition, rk_geometric_search_definition,
-     rk_geometric_inversion_definition, rk_geometric_definition]
->>>>>>> fe9cecb2
+    [rk_basic_definition, rk_geometric_definition]
 geometric_kernel = core.ElementwiseKernel(
     'T p, uint32 seed', 'Y y',
     '''
