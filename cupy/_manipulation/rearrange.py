import itertools

import numpy

import cupy
from cupy._core import internal


def flip(a, axis=None):
    """Reverse the order of elements in an array along the given axis.

    Note that ``flip`` function has been introduced since NumPy v1.12.
    The contents of this document is the same as the original one.

    Args:
        a (~cupy.ndarray): Input array.
        axis (int or tuple of int or None): Axis or axes along which to flip
            over. The default, ``axis=None``, will flip over all of the axes of
            the input array. If axis is negative it counts from the last to the
            first axis. If axis is a tuple of ints, flipping is performed on
            all of the axes specified in the tuple.

    Returns:
        ~cupy.ndarray: Output array.

    .. seealso:: :func:`numpy.flip`

    """
    a_ndim = a.ndim
    if a_ndim < 1:
        raise numpy.AxisError('Input must be >= 1-d')

    axes = (
        tuple(range(a_ndim)) if axis is None
        else internal.normalize_axis_tuple(axis, a_ndim))
    return _flip(a, axes)


def fliplr(a):
    """Flip array in the left/right direction.

    Flip the entries in each row in the left/right direction. Columns
    are preserved, but appear in a different order than before.

    Args:
        a (~cupy.ndarray): Input array.

    Returns:
        ~cupy.ndarray: Output array.

    .. seealso:: :func:`numpy.fliplr`

    """
    if a.ndim < 2:
        raise ValueError('Input must be >= 2-d')
    return a[::, ::-1]


def flipud(a):
    """Flip array in the up/down direction.

    Flip the entries in each column in the up/down direction. Rows are
    preserved, but appear in a different order than before.

    Args:
        a (~cupy.ndarray): Input array.

    Returns:
        ~cupy.ndarray: Output array.

    .. seealso:: :func:`numpy.flipud`

    """
    if a.ndim < 1:
        raise ValueError('Input must be >= 1-d')
    return a[::-1]


def roll(a, shift, axis=None):
    """Roll array elements along a given axis.

    Elements that roll beyond the last position are re-introduced at the first.

    Args:
        a (~cupy.ndarray): Array to be rolled.
        shift (int or tuple of int): The number of places by which elements are
            shifted. If a tuple, then `axis` must be a tuple of the same size,
            and each of the given axes is shifted by the corresponding number.
            If an int while `axis` is a tuple of ints, then the same value is
            used for all given axes.
        axis (int or tuple of int or None): The axis along which elements are
            shifted. By default, the array is flattened before shifting, after
            which the original shape is restored.

    Returns:
        ~cupy.ndarray: Output array.

    .. seealso:: :func:`numpy.roll`

    """
    if axis is None:
        return roll(a.ravel(), shift, 0).reshape(a.shape)

    axes = (axis,) if numpy.isscalar(axis) else axis
    axes = tuple([  # allow_duplicate
        internal._normalize_axis_index(ax, a.ndim) for ax in axes
    ])
    if isinstance(shift, cupy.ndarray):
        shift = shift.ravel()
<<<<<<< HEAD
        axes = internal.normalize_axis_tuple(
            axis, a.ndim, allow_duplicate=True)
=======
>>>>>>> 32014aac
        n_axes = max(len(axes), shift.size)
        axes = numpy.broadcast_to(axes, (n_axes,))
        shift = cupy.broadcast_to(shift, (n_axes,))

        # TODO(asi1024): Improve after issue #4799 is resolved.
        indices = []
        for ax in range(a.ndim):
            ind_shape = [1] * a.ndim
            ind_shape[ax] = a.shape[ax]
            indices.append(cupy.arange(a.shape[ax]).reshape(ind_shape))

        for ax, s in zip(axes, shift):
            indices[ax] -= s
            indices[ax] %= a.shape[ax]

        for ax in range(a.ndim):
            indices[ax] = cupy.broadcast_to(indices[ax], a.shape)

        return a[tuple(indices)]
    else:
<<<<<<< HEAD
        axis = internal.normalize_axis_tuple(
            axis, a.ndim, allow_duplicate=True)

        broadcasted = numpy.broadcast(shift, axis)
=======
        broadcasted = numpy.broadcast(shift, axes)
>>>>>>> 32014aac
        if broadcasted.nd > 1:
            raise ValueError(
                '\'shift\' and \'axis\' should be scalars or 1D sequences')
        shifts = {ax: 0 for ax in range(a.ndim)}
        for sh, ax in broadcasted:
            shifts[ax] += sh

        rolls = [((slice(None), slice(None)),)] * a.ndim
        for ax, offset in shifts.items():
            offset %= a.shape[ax] or 1  # If `a` is empty, nothing matters.
            if offset:
                # (original, result), (original, result)
                rolls[ax] = ((slice(None, -offset), slice(offset, None)),
                             (slice(-offset, None), slice(None, offset)))

        result = cupy.empty_like(a)
        for indices in itertools.product(*rolls):
            arr_index, res_index = zip(*indices)
            result[res_index] = a[arr_index]

        return result


def rot90(a, k=1, axes=(0, 1)):
    """Rotate an array by 90 degrees in the plane specified by axes.

    Note that ``axes`` argument has been introduced since NumPy v1.12.
    The contents of this document is the same as the original one.

    Args:
        a (~cupy.ndarray): Array of two or more dimensions.
        k (int): Number of times the array is rotated by 90 degrees.
        axes: (tuple of ints): The array is rotated in the plane defined by
            the axes. Axes must be different.

    Returns:
        ~cupy.ndarray: Output array.

    .. seealso:: :func:`numpy.rot90`

    """
    a_ndim = a.ndim
    if a_ndim < 2:
        raise ValueError('Input must be >= 2-d')

    axes = tuple(axes)
    if len(axes) != 2:
        raise ValueError('len(axes) must be 2')
    if axes[0] == axes[1] or abs(axes[0] - axes[1]) == a_ndim:
        raise ValueError('axes must be different')
    if not (-a_ndim <= axes[0] < a_ndim and -a_ndim <= axes[1] < a_ndim):
        raise ValueError('axes must be >= %d and < %d' % (-a_ndim, a_ndim))

    k = k % 4

    if k == 0:
        return a[:]
    if k == 2:
        return _flip(a, axes)

    axes_t = list(range(0, a_ndim))
    axes_t[axes[0]], axes_t[axes[1]] = axes_t[axes[1]], axes_t[axes[0]]

    if k == 1:
        return cupy.transpose(_flip(a, (axes[1],)), axes_t)
    else:
        return _flip(cupy.transpose(a, axes_t), (axes[1],))


def _flip(a, axes):
    # This function flips array without checking args.
    indexer = [slice(None)] * a.ndim
    for ax in axes:
        indexer[ax] = slice(None, None, -1)

    return a[tuple(indexer)]<|MERGE_RESOLUTION|>--- conflicted
+++ resolved
@@ -101,17 +101,9 @@
     if axis is None:
         return roll(a.ravel(), shift, 0).reshape(a.shape)
 
-    axes = (axis,) if numpy.isscalar(axis) else axis
-    axes = tuple([  # allow_duplicate
-        internal._normalize_axis_index(ax, a.ndim) for ax in axes
-    ])
+    axes = internal.normalize_axis_tuple(axis, a.ndim, allow_duplicate=True)
     if isinstance(shift, cupy.ndarray):
         shift = shift.ravel()
-<<<<<<< HEAD
-        axes = internal.normalize_axis_tuple(
-            axis, a.ndim, allow_duplicate=True)
-=======
->>>>>>> 32014aac
         n_axes = max(len(axes), shift.size)
         axes = numpy.broadcast_to(axes, (n_axes,))
         shift = cupy.broadcast_to(shift, (n_axes,))
@@ -132,14 +124,7 @@
 
         return a[tuple(indices)]
     else:
-<<<<<<< HEAD
-        axis = internal.normalize_axis_tuple(
-            axis, a.ndim, allow_duplicate=True)
-
-        broadcasted = numpy.broadcast(shift, axis)
-=======
         broadcasted = numpy.broadcast(shift, axes)
->>>>>>> 32014aac
         if broadcasted.nd > 1:
             raise ValueError(
                 '\'shift\' and \'axis\' should be scalars or 1D sequences')
