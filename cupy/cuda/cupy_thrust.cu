--- conflicted
+++ resolved
@@ -357,13 +357,7 @@
                       thrust::make_counting_iterator<size_t>(size),
 		      #ifndef __HIP_PLATFORM_HCC__
                       thrust::make_constant_iterator<ptrdiff_t>(shape[ndim-1]),
-<<<<<<< HEAD
-		      #else
-		      rocprim::make_constant_iterator<ptrdiff_t>(shape[ndim-1]),
-		      #endif
-=======
                       #endif
->>>>>>> 9816e20b
                       dp_keys_first,
                       thrust::divides<size_t>());
 
@@ -461,16 +455,8 @@
                   #else
                   thrust::make_counting_iterator<size_t>(0),
                   thrust::make_counting_iterator<size_t>(size),
-<<<<<<< HEAD
-		  #ifndef __HIP_PLATFORM_HCC__
-		  thrust::make_constant_iterator<ptrdiff_t>(shape[ndim-1]),
-		  #else
-		  rocprim::make_constant_iterator<ptrdiff_t>(shape[ndim-1]),
-		  #endif
-=======
                   thrust::make_constant_iterator<ptrdiff_t>(shape[ndim-1]),
                   #endif
->>>>>>> 9816e20b
                   dp_idx_first,
                   thrust::modulus<size_t>());
 
@@ -492,15 +478,8 @@
                       #else
                       thrust::make_counting_iterator<size_t>(0),
                       thrust::make_counting_iterator<size_t>(size),
-		      #ifndef __HIP_PLATFORM_HCC__
-                      thrust::make_constant_iterator<ptrdiff_t>(shape[ndim-1]),
-<<<<<<< HEAD
-		      #else
-		      rocprim::make_constant_iterator<ptrdiff_t>(shape[ndim-1]),
-		      #endif
-=======
+		      thrust::make_constant_iterator<ptrdiff_t>(shape[ndim-1]),
                       #endif
->>>>>>> 9816e20b
                       dp_keys_first,
                       thrust::divides<size_t>());
 
