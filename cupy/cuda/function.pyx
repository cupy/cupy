--- conflicted
+++ resolved
@@ -185,16 +185,11 @@
             0x7fffffffUL, (size + block_max_size - 1) // block_max_size)
         cdef size_t blockx = min(block_max_size, size)
         s = _get_stream(stream)
-<<<<<<< HEAD
         _launch(
             self.ptr,
             gridx, 1, 1, blockx, 1, 1,
             args,
             shared_mem, s, enable_cooperative_groups)
-=======
-        _launch(self.ptr,
-                gridx, 1, 1, blockx, 1, 1, args, shared_mem, s)
->>>>>>> a4350fd0
 
 
 cdef class Module:
