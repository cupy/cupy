from cupy._core._carray cimport shape_t
from cupy._core cimport _kernel
from cupy._core cimport _optimize_config
from cupy._core cimport _reduction
from cupy._core cimport _scalar
from cupy._core.core cimport compile_with_cache
from cupy._core.core cimport _ndarray_base
from cupy._core.core cimport _internal_ascontiguousarray
from cupy._core cimport internal
from cupy.cuda cimport cub
from cupy.cuda cimport function
from cupy.cuda cimport memory
from cupy_backends.cuda.api cimport runtime

import math
import string
import sys
from cupy import _environment
from cupy._core._kernel import _get_param_info
from cupy.cuda import driver
from cupy import _util


cdef function.Function _create_cub_reduction_function(
        name, block_size, items_per_thread,
        reduce_type, params, arginfos, identity,
        pre_map_expr, reduce_expr, post_map_expr,
        _kernel._TypeMap type_map, preamble, options):
    # A (incomplete) list of internal variables:
    # _J            : the index of an element in the array
<<<<<<< HEAD

=======
>>>>>>> c836b930
    # ROCm5.3 and above requires c++14
    if runtime._is_hip_environment:
        options += ('--std=c++14',)
    else:
        # static_assert needs at least C++11 in NVRTC
        options += ('--std=c++11',)

    cdef str backend
    if runtime._is_hip_environment:
        # In ROCm, we need to set the include path. This does not work for
        # hiprtc as of ROCm 3.5.0, so we must use hipcc.
        options += ('-I' + _rocm_path + '/include', '-O2')
        backend = 'nvcc'  # this is confusing...
    elif sys.platform.startswith('win32'):
        # See #4771. NVRTC on Windows seems to have problems in handling empty
        # macros, so any usage like this:
        #     #ifndef CUB_NS_PREFIX
        #     #define CUB_NS_PREFIX
        #     #endif
        # will drive NVRTC nuts (error: this declaration has no storage class
        # or type specifier). However, we cannot find a minimum reproducer to
        # confirm this is the root cause, so we work around by using nvcc.
        backend = 'nvcc'
    else:
        # use jitify + nvrtc
        # TODO(leofang): how about simply specifying jitify=True when calling
        # compile_with_cache()?
        options += ('-DCUPY_USE_JITIFY',)
        backend = 'nvrtc'

    # TODO(leofang): try splitting the for-loop into full tiles and partial
    # tiles to utilize LoadDirectBlockedVectorized? See, for example,
    # https://github.com/NVlabs/cub/blob/c3cceac115c072fb63df1836ff46d8c60d9eb304/cub/agent/agent_reduce.cuh#L311-L346

    cdef str module_code = _get_cub_header_include()
    module_code += '''
${type_preamble}
${preamble}

typedef ${reduce_type} _type_reduce;

static_assert(sizeof(_type_reduce) <= 32,
    "The intermediate reduction type is assumed to be at most 32 bytes.");

// Compile-time constants for CUB template specializations
#define ITEMS_PER_THREAD  ${items_per_thread}
#define BLOCK_SIZE        ${block_size}

// for hipCUB: use the hipcub namespace
#ifdef __HIP_DEVICE_COMPILE__
#define cub hipcub
#endif

#if defined FIRST_PASS
    typedef type_in0_raw  type_mid_in;
    typedef _type_reduce  type_mid_out;
    #define POST_MAP(a)   out0 = a;
#elif defined SECOND_PASS
    typedef _type_reduce  type_mid_in;
    typedef type_out0_raw type_mid_out;
    #define POST_MAP(a)   (${post_map_expr})
#else  // one-pass reduction
    typedef type_in0_raw  type_mid_in;
    typedef type_out0_raw type_mid_out;
    #define POST_MAP(a)   (${post_map_expr})
#endif

struct _reduction_op {
    __device__ __forceinline__ _type_reduce operator()(
        const _type_reduce &a, const _type_reduce &b) const {
        return ${reduce_expr};
    }
};

extern "C"
__global__ void ${name}(${params}) {
  unsigned int _tid = threadIdx.x;
'''

    if pre_map_expr == 'in0':
        module_code += '''
  // Specialize BlockLoad type for faster (?) loading
  typedef cub::BlockLoad<_type_reduce, BLOCK_SIZE,
                         ITEMS_PER_THREAD, cub::BLOCK_LOAD_DIRECT> BlockLoadT;

  // Shared memory for loading
  __shared__ typename BlockLoadT::TempStorage temp_storage_load;
'''

    module_code += '''
  // Specialize BlockReduce type for our thread block
  typedef cub::BlockReduce<_type_reduce, BLOCK_SIZE> BlockReduceT;

  // Shared memory for reduction
  __shared__ typename BlockReduceT::TempStorage temp_storage;

  // Declare reduction operation
  _reduction_op op;

  // input & output raw pointers
  const type_mid_in* _in0 = static_cast<const type_mid_in*>(_raw_in0);
  type_mid_out* _out0 = static_cast<type_mid_out*>(_raw_out0);

  // Per-thread tile data
  _type_reduce _sdata[ITEMS_PER_THREAD];
  #pragma unroll
  for (int j = 0; j < ITEMS_PER_THREAD; j++) {
      _sdata[j] = _type_reduce(${identity});
  }

  // each block handles the reduction of 1 segment
  size_t segment_idx = blockIdx.x * _segment_size;
  const type_mid_in* segment_head = _in0 + segment_idx;
  size_t i = 0;  // tile head within the segment
  int tile_size = (BLOCK_SIZE * ITEMS_PER_THREAD < _segment_size ?
                   BLOCK_SIZE * ITEMS_PER_THREAD :
                   _segment_size);
  sizeT _seg_size = _segment_size;

  #if defined FIRST_PASS
  // for two-pass reduction only: "last segment" is special
  if (_array_size > 0) {
      if (_array_size - segment_idx <= _segment_size) {
          _seg_size = _array_size - segment_idx;
      }
      #ifdef __HIP_DEVICE_COMPILE__
      // We don't understand HIP...
      __syncthreads();  // Propagate the new value back to memory
      #endif
  }
  #endif

  // loop over tiles within 1 segment
  _type_reduce aggregate = _type_reduce(${identity});
  for (i = 0; i < _seg_size; i += BLOCK_SIZE * ITEMS_PER_THREAD) {
      // for the last tile
      if (_seg_size - i <= tile_size) { tile_size = _seg_size - i; }
'''

    if pre_map_expr == 'in0':
        module_code += '''
      // load a tile
      BlockLoadT(temp_storage_load).Load(segment_head + i, _sdata, tile_size,
                                         _type_reduce(${identity}));
'''
    else:  # pre_map_expr could be something like "in0 != type_in0_raw(0)"
        module_code += '''
      // load a tile
      #pragma unroll
      for (int j = 0; j < ITEMS_PER_THREAD; j++) {
          // index of the element in a tile
          int e_idx = _tid * ITEMS_PER_THREAD + j;

          // some pre_map_expr uses _J internally...
          #if defined FIRST_PASS
          int _J = (segment_idx + i + e_idx);
          #else  // only one pass
          int _J = (segment_idx + i + e_idx) % _seg_size;
          #endif

          if (e_idx < tile_size) {
              const type_mid_in in0 = *(segment_head + i + e_idx);
              _sdata[j] = static_cast<_type_reduce>(${pre_map_expr});
          } else {
              _sdata[j] = _type_reduce(${identity});
          }
      }
'''

    module_code += '''
      // Compute block reduction
      // Note that the output is only meaningful for thread 0
      aggregate = op(aggregate, BlockReduceT(temp_storage).Reduce(_sdata, op));

      __syncthreads();  // for reusing temp_storage
  }

  if (_tid == 0) {
      type_mid_out& out0 = *(_out0 + blockIdx.x);
      POST_MAP(aggregate);
  }
}
'''

    module_code = string.Template(module_code).substitute(
        name=name,
        block_size=block_size,
        items_per_thread=items_per_thread,
        reduce_type=reduce_type,
        params=_get_cub_kernel_params(params, arginfos),
        identity=identity,
        reduce_expr=reduce_expr,
        pre_map_expr=pre_map_expr,
        post_map_expr=post_map_expr,
        type_preamble=type_map.get_typedef_code(),
        preamble=preamble)

    # To specify the backend, we have to explicitly spell out the default
    # values for arch, cachd, and prepend_cupy_headers to bypass cdef/cpdef
    # limitation...
    module = compile_with_cache(
        module_code, options, arch=None, cachd_dir=None,
        prepend_cupy_headers=True, backend=backend)
    return module.get_function(name)


@_util.memoize(for_each_device=True)
def _SimpleCubReductionKernel_get_cached_function(
        map_expr, reduce_expr, post_map_expr, reduce_type,
        params, arginfos, _kernel._TypeMap type_map,
        name, block_size, identity, preamble,
        options, cub_params):
    items_per_thread = cub_params[0]
    name = name.replace('cupy_', 'cupy_cub_')
    name = name.replace('cupyx_', 'cupyx_cub_')
    return _create_cub_reduction_function(
        name, block_size, items_per_thread,
        reduce_type, params, arginfos, identity,
        map_expr, reduce_expr, post_map_expr,
        type_map, preamble, options)


cdef str _cub_path = _environment.get_cub_path()
cdef str _nvcc_path = _environment.get_nvcc_path()
cdef str _rocm_path = _environment.get_rocm_path()
cdef str _hipcc_path = _environment.get_hipcc_path()
cdef str _cub_header = None


cdef str _get_cub_header_include():
    global _cub_header
    if _cub_header is not None:
        return _cub_header

    assert _cub_path is not None
    cdef str rocm_path = None
    if _cub_path == '<bundle>':
        _cub_header = '''
#include <cupy/cuda_workaround.h>
#include <cupy/cub/cub/block/block_reduce.cuh>
#include <cupy/cub/cub/block/block_load.cuh>
'''
    elif _cub_path == '<CUDA>':
        _cub_header = '''
#include <cub/block/block_reduce.cuh>
#include <cub/block/block_load.cuh>
'''
    elif _cub_path == '<ROCm>':
        # As of ROCm 3.5.0, the block headers cannot be included by themselves
        # (many macros left undefined), so we must use the master header.
        _cub_header = '''
#include <hipcub/hipcub.hpp>
'''
    return _cub_header


# make it cpdef'd for unit tests
cpdef inline tuple _can_use_cub_block_reduction(
        list in_args, list out_args, tuple reduce_axis, tuple out_axis):
    '''
    If CUB BlockReduce can be used, this function returns a tuple of the needed
    parameters, otherwise returns None.
    '''
    cdef tuple axis_permutes_cub
    cdef _ndarray_base in_arr, out_arr
    cdef Py_ssize_t contiguous_size = 1
    cdef str order

    # detect whether CUB headers exists somewhere:
    if _cub_path is None:
        import warnings
        warnings.warn('CUB headers are not found.', RuntimeWarning)
        return None

    # we currently support reductions with 1 input and 1 output
    if len(in_args) != 1 or len(out_args) != 1:
        return None

    in_arr = in_args[0]
    out_arr = out_args[0]

    # the axes might not be sorted when we arrive here...
    reduce_axis = tuple(sorted(reduce_axis))
    out_axis = tuple(sorted(out_axis))

    # check reduction axes, if not contiguous then fall back to old kernel
    if in_arr._f_contiguous:
        order = 'F'
        if not cub._cub_device_segmented_reduce_axis_compatible(
                reduce_axis, in_arr.ndim, order):
            return None
        axis_permutes_cub = reduce_axis + out_axis
    elif in_arr._c_contiguous:
        order = 'C'
        if not cub._cub_device_segmented_reduce_axis_compatible(
                reduce_axis, in_arr.ndim, order):
            return None
        axis_permutes_cub = out_axis + reduce_axis
    else:
        return None
    if axis_permutes_cub != tuple(range(in_arr.ndim)):
        return None

    # full-reduction of N-D array: need to invoke the kernel twice
    cdef bint full_reduction = True if len(out_axis) == 0 else False

    # check if the number of elements is too large
    # (ref: cupy/cupy#3309 for CUB limit)
    for i in reduce_axis:
        contiguous_size *= in_arr.shape[i]
    if contiguous_size > 0x7fffffffffffffff or contiguous_size == 0:
        return None
    if full_reduction:
        # assume a GPU has at most 64 GB of physical memory
        if contiguous_size > 0x1000000000:
            return None
    else:
        # the number of blocks to be launched exceeds INT_MAX:
        if in_arr.size // contiguous_size > 0x7fffffff:
            return None

    # rare event (mainly for conda-forge users): nvcc is not found!
    if not runtime._is_hip_environment:
        if _nvcc_path is None:
            return None
    else:
        if _hipcc_path is None:
            return None

    return (axis_permutes_cub, contiguous_size, full_reduction)


# similar to cupy._core._kernel._get_kernel_params()
cdef str _get_cub_kernel_params(tuple params, tuple arginfos):
    cdef _kernel.ParameterInfo p
    cdef _kernel._ArgInfo arginfo
    cdef lst = []
    cdef str c_type, c_name
    cdef int i
    assert len(params) == len(arginfos)

    for i, (p, arginfo) in enumerate(zip(params, arginfos)):
        c_name = arginfo.get_c_var_name(p)
        if i < len(params) - 2:
            c_type = 'const void*' if p.is_const else 'void*'
        else:
            # for segment size and array size
            c_type = arginfo.get_param_c_type(p)
        lst.append('{} {}'.format(c_type, c_name))
    return ', '.join(lst)


cdef Py_ssize_t _cub_default_block_size = (
    256 if runtime._is_hip_environment else 512)


cdef (Py_ssize_t, Py_ssize_t) _get_cub_block_specs(  # NOQA
        Py_ssize_t contiguous_size):
    # This is recommended in the CUB internal and should be an
    # even number
    items_per_thread = 4

    # Calculate the reduction block dimensions.
    # Ideally, we want each block to handle one segment, so:
    # 1. block size < segment size: the block loops over the segment
    # 2. block size >= segment size: the segment fits in the block
    block_size = (contiguous_size + items_per_thread - 1) // items_per_thread
    block_size = internal.clp2(block_size)
    warp_size = 32 if not runtime._is_hip_environment else 64
    if block_size < warp_size:
        block_size = warp_size
    elif block_size > _cub_default_block_size:
        block_size = _cub_default_block_size

    return items_per_thread, block_size


cdef _scalar.CScalar _cub_convert_to_c_scalar(
        Py_ssize_t segment_size, Py_ssize_t value):
    if segment_size > 0x7fffffff:
        return _scalar.scalar_to_c_scalar(value)
    else:
        return _scalar.CScalar.from_int32(value)


cdef inline void _cub_two_pass_launch(
        str name, Py_ssize_t block_size, Py_ssize_t segment_size,
        Py_ssize_t items_per_thread, str reduce_type, tuple params,
        list in_args, list out_args,
        str identity, str pre_map_expr, str reduce_expr, str post_map_expr,
        _kernel._TypeMap type_map, str preamble,
        tuple options, stream) except*:
    '''
    Notes:
    1. Two-pass reduction: the first pass distributes an even share over
       a number of blocks (with block_size threads), and the second pass
       does reduction over 1 block of threads
    '''

    cdef list out_args_2nd_pass = [out_args[0]]
    cdef Py_ssize_t contiguous_size, out_block_num
    cdef function.Function func
    cdef memory.MemoryPointer memptr
    cdef str post_map_expr1, post_map_expr2, f
    cdef list inout_args
    cdef tuple cub_params
    cdef size_t gridx, blockx
    cdef _ndarray_base in_arr

    # fair share
    contiguous_size = min(segment_size, block_size * items_per_thread)
    out_block_num = (segment_size + contiguous_size - 1) // contiguous_size
    assert out_block_num <= 0x7fffffff

    # Because we can't know sizeof(reduce_type) in advance, here we
    # conservatively assume it's 32 bytes and allocate a work area
    memptr = memory.alloc(out_block_num * 32)
    out_args[0] = memptr

    # ************************ 1st pass ************************
    name += '_pass1'
    inout_args = [in_args[0], out_args[0],
                  _cub_convert_to_c_scalar(segment_size, contiguous_size),
                  _cub_convert_to_c_scalar(segment_size, segment_size)]
    cub_params = (items_per_thread,)

    if 'mean' in name:
        post_map_expr1 = post_map_expr.replace('_in_ind.size()', '1.0')
        post_map_expr1 = post_map_expr1.replace('_out_ind.size()', '1.0')
    elif any((f in name for f in ('argmax', 'argmin'))):
        # Workaround: in NumPy the indices are always generated based on
        # a C-order array (since PyArray_ContiguousFromAny was called).
        # We have to do a conversion here (?) since we do not retain the
        # info on strides.
        # TODO(leofang): improve this workaround
        in_arr = in_args[0]
        if in_arr.ndim > 1 and in_arr._f_contiguous:
            in_arr = _internal_ascontiguousarray(in_arr)
            inout_args[0] = in_args[0] = in_arr
        post_map_expr1 = post_map_expr
    else:
        post_map_expr1 = post_map_expr

    # Retrieve the kernel function
    func = _SimpleCubReductionKernel_get_cached_function(
        pre_map_expr, reduce_expr, post_map_expr1, reduce_type,
        params,
        _kernel._get_arginfos(inout_args),
        type_map,
        name, block_size, identity, preamble,
        ('-DFIRST_PASS=1',), cub_params)

    # Kernel arguments passed to the __global__ function.
    gridx = <size_t>(out_block_num * block_size)
    blockx = <size_t>block_size

    # Launch the kernel
    func.linear_launch(gridx, inout_args, 0, blockx, stream)

    # ************************ 2nd pass ************************
    name = name[:-1] + '2'
    contiguous_size = out_block_num
    out_block_num = 1
    in_args = out_args
    out_args = out_args_2nd_pass
    inout_args = [in_args[0], out_args[0],
                  _cub_convert_to_c_scalar(segment_size, contiguous_size),
                  _cub_convert_to_c_scalar(segment_size, segment_size)]

    # For mean()
    if 'mean' in name:
        post_map_expr2 = post_map_expr.replace('_in_ind.size()',
                                               '_array_size')
        post_map_expr2 = post_map_expr2.replace('_out_ind.size()', '1.0')
    else:
        post_map_expr2 = post_map_expr

    # Retrieve the kernel function
    func = _SimpleCubReductionKernel_get_cached_function(
        'in0', reduce_expr, post_map_expr2, reduce_type,
        params,
        _kernel._get_arginfos(inout_args),
        type_map,
        name, block_size, identity, preamble,
        ('-DSECOND_PASS=1',), cub_params)

    # Kernel arguments passed to the __global__ function.
    gridx = <size_t>(out_block_num * block_size)
    blockx = <size_t>block_size

    # Launch the kernel
    func.linear_launch(gridx, inout_args, 0, blockx, stream)


cdef inline void _launch_cub(
        self, out_block_num, block_size, block_stride,
        in_args, out_args, in_shape, out_shape, type_map,
        map_expr, reduce_expr, post_map_expr, reduce_type,
        stream, params, cub_params) except *:
    cdef bint full_reduction
    cdef Py_ssize_t contiguous_size, items_per_thread
    cdef function.Function func

    # Kernel arguments passed to the __global__ function.
    items_per_thread = cub_params[0]
    contiguous_size = cub_params[1]
    full_reduction = cub_params[2]

    if full_reduction:
        _cub_two_pass_launch(
            self.name, block_size, contiguous_size, items_per_thread,
            reduce_type, params, in_args, out_args, self.identity,
            map_expr, reduce_expr, post_map_expr,
            type_map, self.preamble, (), stream)
        return
    else:
        inout_args = (
            in_args + out_args +
            [_cub_convert_to_c_scalar(
                contiguous_size, contiguous_size),
             _cub_convert_to_c_scalar(
                 contiguous_size, 0)])
        arginfos = _kernel._get_arginfos(inout_args)
        func = _SimpleCubReductionKernel_get_cached_function(
            map_expr, reduce_expr, post_map_expr, reduce_type,
            params, arginfos, type_map,
            self.name, block_size, self.identity, self.preamble,
            (), cub_params)

        func.linear_launch(
            out_block_num * block_size, inout_args, 0, block_size, stream)


def _get_cub_optimized_params(
        self, optimize_config, in_args, out_args, in_shape, out_shape,
        type_map, map_expr, reduce_expr, post_map_expr, reduce_type,
        stream, full_reduction, out_block_num, contiguous_size, params):
    out_size = internal.prod(out_shape)
    in_args = [_reduction._optimizer_copy_arg(a) for a in in_args]
    out_args = [_reduction._optimizer_copy_arg(a) for a in out_args]

    items_per_thread, block_size = (
        _get_cub_block_specs(contiguous_size))
    default_block_size_log = math.floor(math.log2(block_size))
    default_items_per_thread = items_per_thread

    def target_func(block_size, items_per_thread):
        block_stride = block_size * items_per_thread
        cub_params = (
            items_per_thread, contiguous_size, full_reduction)
        _launch_cub(
            self,
            out_block_num, block_size, block_stride, in_args, out_args,
            in_shape, out_shape, type_map, map_expr, reduce_expr,
            post_map_expr, reduce_type, stream, params, cub_params)

    def suggest_func(trial):
        block_size_log = trial.suggest_int('block_size_log', 5, 10)
        block_size = 2 ** block_size_log
        items_per_thread = trial.suggest_int(
            'items_per_thread', 2, 32, step=2)

        trial.set_user_attr('block_size', block_size)
        return block_size, items_per_thread

    # CUDA_ERROR_LAUNCH_OUT_OF_RESOURCES is a possible error
    optimize_impl = optimize_config.optimize_impl
    best = optimize_impl(
        optimize_config, target_func, suggest_func,
        default_best={
            'block_size_log': default_block_size_log,
            'items_per_thread': default_items_per_thread,
        }, ignore_error=(driver.CUDADriverError,))

    return best.params['items_per_thread'], best.user_attrs['block_size']


cdef bint _try_to_call_cub_reduction(
        self, list in_args, list out_args, const shape_t& a_shape,
        stream, optimize_context, tuple key,
        map_expr, reduce_expr, post_map_expr,
        reduce_type, _kernel._TypeMap type_map,
        tuple reduce_axis, tuple out_axis, const shape_t& out_shape,
        _ndarray_base ret) except *:
    """Try to use cub.

    Updates `ret` and returns a boolean value whether cub is used.

    Note: input_expr and output_expr are not used in CUB kernels.
    """
    cdef tuple axis_permutes
    cdef tuple params, opt_params
    cdef shape_t in_shape
    cdef Py_ssize_t i
    cdef Py_ssize_t contiguous_size = -1
    cdef Py_ssize_t block_size, block_stride, out_block_num = 0

    # decide to use CUB or not
    can_use_cub = _can_use_cub_block_reduction(
        in_args, out_args, reduce_axis, out_axis)

    if can_use_cub is None:
        return False

    axis_permutes, contiguous_size, full_reduction = can_use_cub

    in_shape = _reduction._set_permuted_args(
        in_args, axis_permutes, a_shape, self.in_params)

    if in_args[0]._f_contiguous:
        ret._set_contiguous_strides(ret.dtype.itemsize, False)
        out_args[0] = ret

    if not full_reduction:  # just need one pass
        out_block_num = 1  # = number of segments
        for i in out_axis:
            out_block_num *= in_shape[i]

        if 'mean' in self.name:
            post_map_expr = post_map_expr.replace(
                '_in_ind.size()', '_segment_size')
            post_map_expr = post_map_expr.replace(
                '_out_ind.size()', '1.0')

    if contiguous_size > 0x7fffffff:  # INT_MAX
        size_type = 'uint64'
    else:
        size_type = 'int32'
    type_map = _kernel._TypeMap(type_map._pairs + (('sizeT', size_type),))
    params = (self._params[0:2]
              + _get_param_info(size_type + ' _segment_size', True)
              + _get_param_info(size_type + ' _array_size', True))

    # HACK for ReductionKernel:
    # 1. input/output arguments might not be named as in0/out0
    # 2. pre-/post- maps might not contain in0/out0
    # 3. type_map does not contain the expected names (type_in0_raw and
    #    type_out0_raw)
    cdef str old_in0 = params[0].name, old_out0 = params[1].name
    if old_in0 != 'in0' or old_out0 != 'out0':
        # avoid overwriting self's attributes
        params = (_get_param_info('T in0', True)
                  + _get_param_info('T out0', False)
                  + params[2:])
        map_expr = map_expr.replace(old_in0, 'in0')
        post_map_expr = post_map_expr.replace(old_out0, 'out0')
        type_map = _kernel._TypeMap(type_map._pairs + (
            ('type_in0_raw', in_args[0].dtype.type),
            ('type_out0_raw', out_args[0].dtype.type),
        ))

    # Calculate the reduction block dimensions.
    optimize_context = _optimize_config.get_current_context()
    if optimize_context is None:
        # Calculate manually
        items_per_thread, block_size = _get_cub_block_specs(contiguous_size)
    else:
        # Optimize dynamically
        key = ('cub_reduction',) + key
        opt_params = optimize_context.get_params(key)
        if opt_params is None:
            opt_params = _get_cub_optimized_params(
                self,
                optimize_context.config, in_args, out_args,
                in_shape, out_shape, type_map, map_expr, reduce_expr,
                post_map_expr, reduce_type, stream,
                full_reduction, out_block_num, contiguous_size, params)
            optimize_context.set_params(key, opt_params)
        items_per_thread, block_size = opt_params

    block_stride = block_size * items_per_thread
    cub_params = (items_per_thread, contiguous_size, full_reduction)

    _launch_cub(
        self,
        out_block_num,
        block_size,
        block_stride,
        in_args, out_args,
        in_shape, out_shape,
        type_map,
        map_expr, reduce_expr, post_map_expr, reduce_type,
        stream, params, cub_params)

    return True<|MERGE_RESOLUTION|>--- conflicted
+++ resolved
@@ -28,10 +28,6 @@
         _kernel._TypeMap type_map, preamble, options):
     # A (incomplete) list of internal variables:
     # _J            : the index of an element in the array
-<<<<<<< HEAD
-
-=======
->>>>>>> c836b930
     # ROCm5.3 and above requires c++14
     if runtime._is_hip_environment:
         options += ('--std=c++14',)
