# Functions from the following NumPy document
# https://numpy.org/doc/stable/reference/routines.linalg.html

# -----------------------------------------------------------------------------
# Matrix and vector products
# -----------------------------------------------------------------------------
from cupy.linalg._product import matrix_power  # NOQA
from cupy.linalg._product import linalg_cross as cross  # NOQA

# -----------------------------------------------------------------------------
# Decompositions
# -----------------------------------------------------------------------------
from cupy.linalg._decomposition import cholesky  # NOQA
from cupy.linalg._decomposition import qr  # NOQA
from cupy.linalg._decomposition import svd  # NOQA

# -----------------------------------------------------------------------------
# Matrix eigenvalues
# -----------------------------------------------------------------------------
from cupy.linalg._eigenvalue import eigh  # NOQA
from cupy.linalg._eigenvalue import eig  # NOQA
from cupy.linalg._eigenvalue import eigvalsh  # NOQA
from cupy.linalg._eigenvalue import eigvals  # NOQA

# -----------------------------------------------------------------------------
# Norms and other numbers
# -----------------------------------------------------------------------------
from cupy.linalg._norms import norm  # NOQA
from cupy.linalg._norms import cond  # NOQA
from cupy.linalg._norms import det  # NOQA
from cupy.linalg._norms import matrix_rank  # NOQA
from cupy.linalg._norms import slogdet  # NOQA

# -----------------------------------------------------------------------------
# Solving equations and inverting matrices
# -----------------------------------------------------------------------------
from cupy.linalg._solve import solve  # NOQA
from cupy.linalg._solve import tensorsolve  # NOQA
from cupy.linalg._solve import lstsq  # NOQA
from cupy.linalg._solve import inv  # NOQA
from cupy.linalg._solve import pinv  # NOQA
from cupy.linalg._solve import tensorinv  # NOQA
from cupy.linalg._solve import cho_solve

# -----------------------------------------------------------------------------
# Exceptions
# -----------------------------------------------------------------------------
from numpy.linalg import LinAlgError  # NOQA


<<<<<<< HEAD
__all__ = ["matrix_power", "cholesky", "qr", "svd", "eigh", "eigvalsh", "norm",
           "det", "matrix_rank", "slogdet", "solve", "tensorsolve", "inv",
           "pinv", "tensorinv", "LinAlgError", "cho_solve"]
=======
__all__ = [
    "matrix_power",
    "cholesky",
    "qr",
    "svd",
    "eigh",
    "eig",
    "eigvalsh",
    "eigvals",
    "norm",
    "cond",
    "det",
    "matrix_rank",
    "slogdet",
    "solve",
    "tensorsolve",
    "inv",
    "pinv",
    "tensorinv",
    "LinAlgError",
]
>>>>>>> fc5ee663
<|MERGE_RESOLUTION|>--- conflicted
+++ resolved
@@ -48,11 +48,6 @@
 from numpy.linalg import LinAlgError  # NOQA
 
 
-<<<<<<< HEAD
-__all__ = ["matrix_power", "cholesky", "qr", "svd", "eigh", "eigvalsh", "norm",
-           "det", "matrix_rank", "slogdet", "solve", "tensorsolve", "inv",
-           "pinv", "tensorinv", "LinAlgError", "cho_solve"]
-=======
 __all__ = [
     "matrix_power",
     "cholesky",
@@ -73,5 +68,5 @@
     "pinv",
     "tensorinv",
     "LinAlgError",
-]
->>>>>>> fc5ee663
+    "cho_solve",
+]