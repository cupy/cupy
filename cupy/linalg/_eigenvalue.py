from __future__ import annotations
<<<<<<< HEAD
=======

>>>>>>> 9de51a89
import numpy

import cupy
from cupy.cuda import device
from cupy.cuda import runtime
from cupy.linalg import _util
from cupy._core import _dtype


def _check_dtype(dtype: numpy.dtype | str) -> None:
    if isinstance(dtype, numpy.dtype):
        dtype = dtype.char
    if dtype not in "fdFD":
        raise RuntimeError(
            "Only float32, float64, complex64, and complex128 are supported"
        )


def _syevd(a, UPLO, with_eigen_vector, overwrite_a=False):
    from cupy_backends.cuda.libs import cublas
    from cupy_backends.cuda.libs import cusolver

    if UPLO not in ('L', 'U'):
        raise ValueError('UPLO argument must be \'L\' or \'U\'')

    # reject_float16=False for backward compatibility
    dtype, v_dtype = _util.linalg_common_type(a, reject_float16=False)
    real_dtype = dtype.char.lower()
    w_dtype = v_dtype.char.lower()

    # Note that cuSolver assumes fortran array
    v = a.astype(dtype, order='F', copy=not overwrite_a)

    m, lda = a.shape
    w = cupy.empty(m, real_dtype)
    dev_info = cupy.empty((), numpy.int32)
    handle = device.Device().cusolver_handle

    if with_eigen_vector:
        jobz = cusolver.CUSOLVER_EIG_MODE_VECTOR
    else:
        jobz = cusolver.CUSOLVER_EIG_MODE_NOVECTOR

    if UPLO == 'L':
        uplo = cublas.CUBLAS_FILL_MODE_LOWER
    else:  # UPLO == 'U'
        uplo = cublas.CUBLAS_FILL_MODE_UPPER

    if not runtime.is_hip:
        _check_dtype(dtype)
        type_v = _dtype.to_cuda_dtype(dtype)
        type_w = _dtype.to_cuda_dtype(real_dtype)
        params = cusolver.createParams()
        try:
            work_device_size, work_host_sizse = cusolver.xsyevd_bufferSize(
                handle, params, jobz, uplo, m, type_v, v.data.ptr, lda,
                type_w, w.data.ptr, type_v)
            work_device = cupy.empty(work_device_size, 'b')
            work_host = numpy.empty(work_host_sizse, 'b')
            cusolver.xsyevd(
                handle, params, jobz, uplo, m, type_v, v.data.ptr, lda,
                type_w, w.data.ptr, type_v,
                work_device.data.ptr, work_device_size,
                work_host.ctypes.data, work_host_sizse, dev_info.data.ptr)
        finally:
            cusolver.destroyParams(params)
        cupy.linalg._util._check_cusolver_dev_info_if_synchronization_allowed(
            cusolver.xsyevd, dev_info)
    else:
        if dtype == 'f':
            buffer_size = cusolver.ssyevd_bufferSize
            syevd = cusolver.ssyevd
        elif dtype == 'd':
            buffer_size = cusolver.dsyevd_bufferSize
            syevd = cusolver.dsyevd
        elif dtype == 'F':
            buffer_size = cusolver.cheevd_bufferSize
            syevd = cusolver.cheevd
        elif dtype == 'D':
            buffer_size = cusolver.zheevd_bufferSize
            syevd = cusolver.zheevd
        else:
            raise RuntimeError('Only float32, float64, complex64, and '
                               'complex128 are supported')

        work_size = buffer_size(
            handle, jobz, uplo, m, v.data.ptr, lda, w.data.ptr)
        work = cupy.empty(work_size, dtype)
        syevd(
            handle, jobz, uplo, m, v.data.ptr, lda,
            w.data.ptr, work.data.ptr, work_size, dev_info.data.ptr)
        cupy.linalg._util._check_cusolver_dev_info_if_synchronization_allowed(
            syevd, dev_info)

    return w.astype(w_dtype, copy=False), v.astype(v_dtype, copy=False)


# assemble complex eigen vectors from real eigen vectors
_assemble_complex_evs_kernel = cupy._core.ElementwiseKernel(
    'uint64 n, raw C w, raw R v_real', 'raw C v_complex',
    '''
        int col_idx = i % n;
        auto ew_i       = w[col_idx].imag();
        // if img == 0 -> ev = ev[i]
        // if img positive -> ev = ev[i] + i*ev[i+1]
        // if img negative -> ev = ev[i-1] - i*ev[i]
        int real_idx = i - ((ew_i < 0) ? 1 : 0);
        int img_idx  = i + ((ew_i > 0) ? 1 : 0);
        R factor     = ((ew_i > 0) ? R(1.0) : ((ew_i < 0) ? R(-1.0) : R(0.0)));
        v_complex[i].real(v_real[real_idx]);
        v_complex[i].imag(factor * v_real[img_idx]);
    ''',
    'cupy_assemble_complex_evs_kernel'
)


def _assemble_complex_evs(w, v_real, shape):
    n = len(w)
    v_complex = _assemble_complex_evs_kernel(n, w, v_real, size=n*n)
    return v_complex.reshape(shape)


def _geev(a, with_eigen_vector):
    from cupy_backends.cuda.libs import cusolver
    from cupyx.cusolver import check_availability
    from cupyx import empty_pinned

    if not check_availability('geev'):
        raise RuntimeError('geev is not available')
    if runtime.is_hip:
        raise NotImplementedError("geev is not implemented for HIP")

    input_dtype, _ = _util.linalg_common_type(a)
    _check_dtype(input_dtype)
    complex_dtype = numpy.dtype(input_dtype.char.upper())

    # preconvert input to be col-major for each matrix
    a = cupy.swapaxes(a, -2, -1).copy(order='C')

    if input_dtype != a.dtype:
        a_ = a.astype(input_dtype, order='C', copy=True)
    else:
        a_ = a

    m, lda = a.shape[-2:]

    w = cupy.empty(a.shape[:-1], dtype=complex_dtype)
    v = cupy.empty_like(a, dtype=complex_dtype)

    # Used for both right and (uncomputed) left eigenvectors
    real_input = input_dtype != complex_dtype
    if real_input:
        v_real = cupy.empty((m, m), dtype=input_dtype, order='F')

    dev_info = cupy.empty((), numpy.int32)
    handle = device.Device().cusolver_handle

    if with_eigen_vector:
        jobvr = cusolver.CUSOLVER_EIG_MODE_VECTOR
    else:
        jobvr = cusolver.CUSOLVER_EIG_MODE_NOVECTOR
    # Skip computing left eigenvectors
    jobvl = cusolver.CUSOLVER_EIG_MODE_NOVECTOR

    type_complex = _dtype.to_cuda_dtype(complex_dtype)
    type_input = _dtype.to_cuda_dtype(input_dtype)

    params = cusolver.createParams()
    try:
        v_ = v_real if real_input else v
        work_device_size, work_host_size = cusolver.xgeev_bufferSize(
            handle, params, jobvl, jobvr, m, type_input, a_.data.ptr, lda,
            type_complex, w.data.ptr, type_input, v_.data.ptr, lda,
            type_input, v_.data.ptr, lda, type_input)
        work_device = cupy.empty(work_device_size, 'b')
        work_host = empty_pinned(work_host_size, 'b')

        if len(a.shape) > 2:
            for ind in numpy.ndindex(a.shape[:-2]):
                a_ind = a_[ind]
                w_ind = w[ind]
                v_ind = v_real if real_input else v[ind]
                cusolver.xgeev(
                    handle, params, jobvl, jobvr, m, type_input,
                    a_ind.data.ptr, lda, type_complex, w_ind.data.ptr,
                    type_input, v_ind.data.ptr, lda, type_input,
                    v_ind.data.ptr, lda, type_input, work_device.data.ptr,
                    work_device_size, work_host.ctypes.data, work_host_size,
                    dev_info.data.ptr)
                if real_input and with_eigen_vector:
                    # in case we have real input and complex output we need to
                    # assemble complex eigen vectors from real eigen vectors
                    v[ind] = _assemble_complex_evs(w_ind, v_ind, a_ind.shape)
        else:
            cusolver.xgeev(
                handle, params, jobvl, jobvr, m, type_input, a_.data.ptr,
                lda, type_complex, w.data.ptr, type_input, v_.data.ptr, lda,
                type_input, v_.data.ptr, lda, type_input, work_device.data.ptr,
                work_device_size, work_host.ctypes.data, work_host_size,
                dev_info.data.ptr)
            if real_input and with_eigen_vector:
                # in case we have real input and complex output we need to
                # assemble complex eigen vectors from real eigen vectors
                v = _assemble_complex_evs(w, v_, a_.shape)

    finally:
        cusolver.destroyParams(params)
    cupy.linalg._util._check_cusolver_dev_info_if_synchronization_allowed(
        cusolver.xgeev, dev_info)

    a = cupy.swapaxes(a, -2, -1).copy(order='C')

    # no need to swap axes back for real input as
    # _assemble_complex_evs already transposes
    if with_eigen_vector and not real_input:
        v = cupy.swapaxes(v, -2, -1).copy(order='C')

    return w, v


def eigh(a, UPLO='L'):
    """
    Return the eigenvalues and eigenvectors of a complex Hermitian
    (conjugate symmetric) or a real symmetric matrix.

    Returns two objects, a 1-D array containing the eigenvalues of `a`, and
    a 2-D square array or matrix (depending on the input type) of the
    corresponding eigenvectors (in columns).

    Args:
        a (cupy.ndarray): A symmetric 2-D square matrix ``(M, M)`` or a batch
            of symmetric 2-D square matrices ``(..., M, M)``.
        UPLO (str): Select from ``'L'`` or ``'U'``. It specifies which
            part of ``a`` is used. ``'L'`` uses the lower triangular part of
            ``a``, and ``'U'`` uses the upper triangular part of ``a``.
    Returns:
        tuple of :class:`~cupy.ndarray`:
            Returns a tuple ``(w, v)``. ``w`` contains eigenvalues and
            ``v`` contains eigenvectors. ``v[:, i]`` is an eigenvector
            corresponding to an eigenvalue ``w[i]``. For batch input,
            ``v[k, :, i]`` is an eigenvector corresponding to an eigenvalue
            ``w[k, i]`` of ``a[k]``.

    .. warning::
        This function calls one or more cuSOLVER routine(s) which may yield
        invalid results if input conditions are not met.
        To detect these invalid results, you can set the `linalg`
        configuration to a value that is not `ignore` in
        :func:`cupyx.errstate` or :func:`cupyx.seterr`.

    .. seealso:: :func:`numpy.linalg.eigh`
    """
    import cupyx.cusolver
    _util._assert_stacked_2d(a)
    _util._assert_stacked_square(a)

    if a.size == 0:
        _, v_dtype = _util.linalg_common_type(a)
        w_dtype = v_dtype.char.lower()
        w = cupy.empty(a.shape[:-1], w_dtype)
        v = cupy.empty(a.shape, v_dtype)
        return w, v

    if a.ndim > 2 or runtime.is_hip:
        w, v = cupyx.cusolver.syevj(a, UPLO, True)
        return w, v
    else:
        return _syevd(a, UPLO, True)


def eig(a):
    """
    Return the eigenvalues and eigenvectors of a matrix.

    Returns two objects, a 1-D array containing the eigenvalues of `a`, and
    a 2-D square array or matrix (depending on the input type) of the
    corresponding eigenvectors (in columns).

    Args:
        a (cupy.ndarray): A symmetric 2-D square matrix ``(M, M)`` or a batch
            of symmetric 2-D square matrices ``(..., M, M)``.
    Returns:
        tuple of :class:`~cupy.ndarray`:
            Returns a tuple ``(w, v)``. ``w`` contains eigenvalues and
            ``v`` contains eigenvectors. ``v[:, i]`` is an eigenvector
            corresponding to an eigenvalue ``w[i]``. For batch input,
            ``v[k, :, i]`` is an eigenvector corresponding to an eigenvalue
            ``w[k, i]`` of ``a[k]``.
    Notes:
        There is no guarantee of the order of the eigenvalues:
        it can even be different from ``numpy.linalg.eig``.

    .. warning::
        This function calls one or more cuSOLVER routine(s) which may yield
        invalid results if input conditions are not met.
        To detect these invalid results, you can set the `linalg`
        configuration to a value that is not `ignore` in
        :func:`cupyx.errstate` or :func:`cupyx.seterr`.

    .. seealso:: :func:`numpy.linalg.eig`
    """
    _util._assert_stacked_2d(a)
    _util._assert_stacked_square(a)

    if a.size == 0:
        _, v_dtype = _util.linalg_common_type(a)
        w = cupy.empty(a.shape[:-1], v_dtype)
        v = cupy.empty(a.shape, v_dtype)
        return w, v

    return _geev(a, True)


def eigvalsh(a, UPLO='L'):
    """
    Compute the eigenvalues of a complex Hermitian or real symmetric matrix.

    Main difference from eigh: the eigenvectors are not computed.

    Args:
        a (cupy.ndarray): A symmetric 2-D square matrix ``(M, M)`` or a batch
            of symmetric 2-D square matrices ``(..., M, M)``.
        UPLO (str): Select from ``'L'`` or ``'U'``. It specifies which
            part of ``a`` is used. ``'L'`` uses the lower triangular part of
            ``a``, and ``'U'`` uses the upper triangular part of ``a``.
    Returns:
        cupy.ndarray:
            Returns eigenvalues as a vector ``w``. For batch input,
            ``w[k]`` is a vector of eigenvalues of matrix ``a[k]``.

    .. warning::
        This function calls one or more cuSOLVER routine(s) which may yield
        invalid results if input conditions are not met.
        To detect these invalid results, you can set the `linalg`
        configuration to a value that is not `ignore` in
        :func:`cupyx.errstate` or :func:`cupyx.seterr`.

    .. seealso:: :func:`numpy.linalg.eigvalsh`
    """
    import cupyx.cusolver
    _util._assert_stacked_2d(a)
    _util._assert_stacked_square(a)

    if a.size == 0:
        _, v_dtype = _util.linalg_common_type(a)
        w_dtype = v_dtype.char.lower()
        return cupy.empty(a.shape[:-1], w_dtype)

    if a.ndim > 2 or runtime.is_hip:
        return cupyx.cusolver.syevj(a, UPLO, False)
    else:
        return _syevd(a, UPLO, False)[0]


def eigvals(a):
    """
    Compute the eigenvalues of a matrix.

    Main difference from eig: the eigenvectors are not computed.

    Args:
        a (cupy.ndarray): A symmetric 2-D square matrix ``(M, M)`` or a batch
            of symmetric 2-D square matrices ``(..., M, M)``.
    Returns:
        cupy.ndarray:
            Returns eigenvalues as a vector ``w``. For batch input,
            ``w[k]`` is a vector of eigenvalues of matrix ``a[k]``.
    Notes:
        There is no guarantee of the order of the eigenvalues:
        it can even be different from ``numpy.linalg.eigvals``.

    .. warning::
        This function calls one or more cuSOLVER routine(s) which may yield
        invalid results if input conditions are not met.
        To detect these invalid results, you can set the `linalg`
        configuration to a value that is not `ignore` in
        :func:`cupyx.errstate` or :func:`cupyx.seterr`.

    .. seealso:: :func:`numpy.linalg.eigvals`
    """
    _util._assert_stacked_2d(a)
    _util._assert_stacked_square(a)

    if a.size == 0:
        _, v_dtype = _util.linalg_common_type(a)
        w = cupy.empty(a.shape[:-1], v_dtype)
        return w

    return _geev(a, False)[0]<|MERGE_RESOLUTION|>--- conflicted
+++ resolved
@@ -1,8 +1,5 @@
 from __future__ import annotations
-<<<<<<< HEAD
-=======
-
->>>>>>> 9de51a89
+
 import numpy
 
 import cupy
