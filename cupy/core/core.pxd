--- conflicted
+++ resolved
@@ -67,15 +67,9 @@
 
 cdef class Indexer:
     cdef:
-<<<<<<< HEAD
         readonly Py_ssize_t size
         readonly tuple shape
 
     cdef CPointer get_pointer(self)
-=======
-        public Py_ssize_t size
-        public tuple shape
-    cdef CPointer get_pointer(self)
 
-cdef bint c_cupy_complex_available
->>>>>>> fb341d6b
+cdef bint c_cupy_complex_available