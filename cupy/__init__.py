from __future__ import division
import sys

import numpy
import six

from cupy import _version


try:
    from cupy import core  # NOQA
except ImportError:
    # core is a c-extension module.
    # When a user cannot import core, it represents that CuPy is not correctly
    # built.
    exc_info = sys.exc_info()
    msg = ('''\
CuPy is not correctly installed.

If you are using wheel distribution (cupy-cudaXX), make sure that the version of CuPy you installed matches with the version of CUDA on your host.
Also, confirm that only one CuPy package is installed:
  $ pip freeze

If you are building CuPy from source, please check your environment, uninstall CuPy and reinstall it with:
  $ pip install cupy --no-cache-dir -vvvv

Check the Installation Guide for details:
  https://docs-cupy.chainer.org/en/latest/install.html

original error: {}'''.format(exc_info[1]))  # NOQA

    six.reraise(ImportError, ImportError(msg), exc_info[2])


from cupy import cuda
import cupyx


def is_available():
    return cuda.is_available()


__version__ = _version.__version__


from cupy import binary  # NOQA
from cupy.core import fusion  # NOQA
from cupy import creation  # NOQA
from cupy import fft  # NOQA
from cupy import indexing  # NOQA
from cupy import io  # NOQA
from cupy import linalg  # NOQA
from cupy import manipulation  # NOQA
from cupy import padding  # NOQA
from cupy import random  # NOQA
from cupy import sorting  # NOQA
from cupy import sparse  # NOQA
from cupy import statistics  # NOQA
from cupy import testing  # NOQA  # NOQA
from cupy import util  # NOQA


# import class and function
from cupy.core import ndarray  # NOQA
from cupy.core import ufunc  # NOQA


# =============================================================================
# Constants (borrowed from NumPy)
# =============================================================================
from numpy import e  # NOQA
from numpy import euler_gamma  # NOQA
from numpy import Inf  # NOQA
from numpy import inf  # NOQA
from numpy import Infinity  # NOQA
from numpy import infty  # NOQA
from numpy import NAN  # NOQA
from numpy import NaN  # NOQA
from numpy import nan  # NOQA
from numpy import newaxis  # == None  # NOQA
from numpy import NINF  # NOQA
from numpy import NZERO  # NOQA
from numpy import pi  # NOQA
from numpy import PINF  # NOQA
from numpy import PZERO  # NOQA


# =============================================================================
# Data types (borrowed from NumPy)
#
# The order of these declarations are borrowed from the NumPy document:
# https://docs.scipy.org/doc/numpy/reference/arrays.scalars.html
# =============================================================================

# -----------------------------------------------------------------------------
# Generic types
# -----------------------------------------------------------------------------
from numpy import complexfloating  # NOQA
from numpy import floating  # NOQA
from numpy import generic  # NOQA
from numpy import inexact  # NOQA
from numpy import integer  # NOQA
from numpy import number  # NOQA
from numpy import signedinteger  # NOQA
from numpy import unsignedinteger  # NOQA

# Not supported by CuPy:
# from numpy import flexible
# from numpy import character

# -----------------------------------------------------------------------------
# Booleans
# -----------------------------------------------------------------------------
from numpy import bool_  # NOQA

from numpy import bool8  # NOQA

# -----------------------------------------------------------------------------
# Integers
# -----------------------------------------------------------------------------
from numpy import byte  # NOQA

from numpy import short  # NOQA

from numpy import intc  # NOQA

from numpy import int_  # NOQA

from numpy import longlong  # NOQA

from numpy import intp  # NOQA

from numpy import int8  # NOQA

from numpy import int16  # NOQA

from numpy import int32  # NOQA

from numpy import int64  # NOQA

# -----------------------------------------------------------------------------
# Unsigned integers
# -----------------------------------------------------------------------------
from numpy import ubyte  # NOQA

from numpy import ushort  # NOQA

from numpy import uintc  # NOQA

from numpy import uint  # NOQA

from numpy import ulonglong  # NOQA

from numpy import uintp  # NOQA

from numpy import uint8  # NOQA

from numpy import uint16  # NOQA

from numpy import uint32  # NOQA

from numpy import uint64  # NOQA

# -----------------------------------------------------------------------------
# Floating-point numbers
# -----------------------------------------------------------------------------
from numpy import half  # NOQA

from numpy import single  # NOQA

from numpy import double  # NOQA

from numpy import float_  # NOQA

from numpy import longfloat  # NOQA

from numpy import float16  # NOQA

from numpy import float32  # NOQA

from numpy import float64  # NOQA

# Not supported by CuPy:
# from numpy import float96
# from numpy import float128

# -----------------------------------------------------------------------------
# Complex floating-point numbers
# -----------------------------------------------------------------------------
from numpy import csingle  # NOQA

from numpy import complex_  # NOQA

from numpy import complex64  # NOQA

from numpy import complex128  # NOQA

# Not supported by CuPy:
# from numpy import complex192
# from numpy import complex256
# from numpy import clongfloat

# -----------------------------------------------------------------------------
# Any Python object
# -----------------------------------------------------------------------------

# Not supported by CuPy:
# from numpy import object_
# from numpy import bytes_
# from numpy import unicode_
# from numpy import void

# -----------------------------------------------------------------------------
# Built-in Python types
# -----------------------------------------------------------------------------

from numpy import int  # NOQA

from numpy import bool  # NOQA

from numpy import float  # NOQA

from numpy import complex  # NOQA

# Not supported by CuPy:
# from numpy import object
# from numpy import unicode
# from numpy import str

# =============================================================================
# Routines
#
# The order of these declarations are borrowed from the NumPy document:
# https://docs.scipy.org/doc/numpy/reference/routines.html
# =============================================================================

# -----------------------------------------------------------------------------
# Array creation routines
# -----------------------------------------------------------------------------
from cupy.creation.basic import empty  # NOQA
from cupy.creation.basic import empty_like  # NOQA
from cupy.creation.basic import eye  # NOQA
from cupy.creation.basic import full  # NOQA
from cupy.creation.basic import full_like  # NOQA
from cupy.creation.basic import identity  # NOQA
from cupy.creation.basic import ones  # NOQA
from cupy.creation.basic import ones_like  # NOQA
from cupy.creation.basic import zeros  # NOQA
from cupy.creation.basic import zeros_like  # NOQA

from cupy.core.fusion import copy  # NOQA
from cupy.creation.from_data import array  # NOQA
from cupy.creation.from_data import asanyarray  # NOQA
from cupy.creation.from_data import asarray  # NOQA
from cupy.creation.from_data import ascontiguousarray  # NOQA

from cupy.creation.ranges import arange  # NOQA
from cupy.creation.ranges import linspace  # NOQA
from cupy.creation.ranges import logspace  # NOQA
from cupy.creation.ranges import meshgrid  # NOQA
from cupy.creation.ranges import mgrid  # NOQA
from cupy.creation.ranges import ogrid  # NOQA

from cupy.creation.matrix import diag  # NOQA
from cupy.creation.matrix import diagflat  # NOQA
from cupy.creation.matrix import tri  # NOQA
from cupy.creation.matrix import tril  # NOQA
from cupy.creation.matrix import triu  # NOQA

# -----------------------------------------------------------------------------
# Array manipulation routines
# -----------------------------------------------------------------------------
from cupy.manipulation.basic import copyto  # NOQA

from cupy.manipulation.shape import ravel  # NOQA
from cupy.manipulation.shape import reshape  # NOQA

from cupy.manipulation.transpose import moveaxis  # NOQA
from cupy.manipulation.transpose import rollaxis  # NOQA
from cupy.manipulation.transpose import swapaxes  # NOQA
from cupy.manipulation.transpose import transpose  # NOQA

from cupy.manipulation.dims import atleast_1d  # NOQA
from cupy.manipulation.dims import atleast_2d  # NOQA
from cupy.manipulation.dims import atleast_3d  # NOQA
from cupy.manipulation.dims import broadcast  # NOQA
from cupy.manipulation.dims import broadcast_arrays  # NOQA
from cupy.manipulation.dims import broadcast_to  # NOQA
from cupy.manipulation.dims import expand_dims  # NOQA
from cupy.manipulation.dims import squeeze  # NOQA

from cupy.manipulation.join import column_stack  # NOQA
from cupy.manipulation.join import concatenate  # NOQA
from cupy.manipulation.join import dstack  # NOQA
from cupy.manipulation.join import hstack  # NOQA
from cupy.manipulation.join import stack  # NOQA
from cupy.manipulation.join import vstack  # NOQA

from cupy.manipulation.kind import asfortranarray  # NOQA

from cupy.manipulation.split import array_split  # NOQA
from cupy.manipulation.split import dsplit  # NOQA
from cupy.manipulation.split import hsplit  # NOQA
from cupy.manipulation.split import split  # NOQA
from cupy.manipulation.split import vsplit  # NOQA

from cupy.manipulation.tiling import repeat  # NOQA
from cupy.manipulation.tiling import tile  # NOQA

from cupy.manipulation.add_remove import unique  # NOQA

from cupy.manipulation.rearrange import flip  # NOQA
from cupy.manipulation.rearrange import fliplr  # NOQA
from cupy.manipulation.rearrange import flipud  # NOQA
from cupy.manipulation.rearrange import roll  # NOQA
from cupy.manipulation.rearrange import rot90  # NOQA

# -----------------------------------------------------------------------------
# Binary operations
# -----------------------------------------------------------------------------
from cupy.core.fusion import bitwise_and  # NOQA
from cupy.core.fusion import bitwise_or  # NOQA
from cupy.core.fusion import bitwise_xor  # NOQA
from cupy.core.fusion import invert  # NOQA
from cupy.core.fusion import left_shift  # NOQA
from cupy.core.fusion import right_shift  # NOQA

from cupy.binary.packing import packbits  # NOQA
from cupy.binary.packing import unpackbits  # NOQA


def binary_repr(num, width=None):
    """Return the binary representation of the input number as a string.

    .. seealso:: :func:`numpy.binary_repr`
    """
    return numpy.binary_repr(num, width)


# -----------------------------------------------------------------------------
# Data type routines (borrowed from NumPy)
# -----------------------------------------------------------------------------
from numpy import can_cast  # NOQA
from numpy import common_type  # NOQA
from numpy import min_scalar_type  # NOQA
from numpy import obj2sctype  # NOQA
from numpy import promote_types  # NOQA
from numpy import result_type  # NOQA

from numpy import dtype  # NOQA
from numpy import format_parser  # NOQA

from numpy import finfo  # NOQA
from numpy import iinfo  # NOQA
from numpy import MachAr  # NOQA

from numpy import find_common_type  # NOQA
from numpy import issctype  # NOQA
from numpy import issubclass_  # NOQA
from numpy import issubdtype  # NOQA
from numpy import issubsctype  # NOQA

from numpy import mintypecode  # NOQA
from numpy import sctype2char  # NOQA
from numpy import typename  # NOQA

# -----------------------------------------------------------------------------
# Optionally Scipy-accelerated routines
# -----------------------------------------------------------------------------
# TODO(beam2d): Implement it

# -----------------------------------------------------------------------------
# Discrete Fourier Transform
# -----------------------------------------------------------------------------
# TODO(beam2d): Implement it

# -----------------------------------------------------------------------------
# Indexing routines
# -----------------------------------------------------------------------------
from cupy.indexing.generate import c_  # NOQA
from cupy.indexing.generate import indices  # NOQA
from cupy.indexing.generate import ix_  # NOQA
from cupy.indexing.generate import r_  # NOQA
from cupy.indexing.generate import unravel_index  # NOQA

from cupy.indexing.indexing import choose  # NOQA
from cupy.indexing.indexing import diagonal  # NOQA
from cupy.indexing.indexing import take  # NOQA

from cupy.indexing.insert import fill_diagonal  # NOQA
# -----------------------------------------------------------------------------
# Input and output
# -----------------------------------------------------------------------------
from cupy.io.npz import load  # NOQA
from cupy.io.npz import save  # NOQA
from cupy.io.npz import savez  # NOQA
from cupy.io.npz import savez_compressed  # NOQA

from cupy.io.formatting import array_repr  # NOQA
from cupy.io.formatting import array_str  # NOQA


def base_repr(number, base=2, padding=0):  # NOQA (needed to avoid redefinition of `number`)
    """Return a string representation of a number in the given base system.

    .. seealso:: :func:`numpy.base_repr`
    """
    return numpy.base_repr(number, base, padding)


# -----------------------------------------------------------------------------
# Linear algebra
# -----------------------------------------------------------------------------
from cupy.linalg.einsum import einsum  # NOQA

from cupy.linalg.product import dot  # NOQA
from cupy.linalg.product import inner  # NOQA
from cupy.linalg.product import kron  # NOQA
from cupy.linalg.product import matmul  # NOQA
from cupy.linalg.product import outer  # NOQA
from cupy.linalg.product import tensordot  # NOQA
from cupy.linalg.product import vdot  # NOQA

from cupy.linalg.norms import trace  # NOQA

# -----------------------------------------------------------------------------
# Logic functions
# -----------------------------------------------------------------------------
from cupy.logic.comparison import allclose  # NOQA
from cupy.logic.comparison import isclose  # NOQA

from cupy.core.fusion import isfinite  # NOQA
from cupy.core.fusion import isinf  # NOQA
from cupy.core.fusion import isnan  # NOQA

from cupy.logic.type_test import iscomplex  # NOQA
from cupy.logic.type_test import iscomplexobj  # NOQA
from cupy.logic.type_test import isfortran  # NOQA
from cupy.logic.type_test import isreal  # NOQA
from cupy.logic.type_test import isrealobj  # NOQA


def isscalar(num):
    """Returns True if the type of num is a scalar type.

    .. seealso:: :func:`numpy.isscalar`
    """
    return numpy.isscalar(num)


from cupy.core.fusion import logical_and  # NOQA
from cupy.core.fusion import logical_not  # NOQA
from cupy.core.fusion import logical_or  # NOQA
from cupy.core.fusion import logical_xor  # NOQA

from cupy.core.fusion import equal  # NOQA
from cupy.core.fusion import greater  # NOQA
from cupy.core.fusion import greater_equal  # NOQA
from cupy.core.fusion import less  # NOQA
from cupy.core.fusion import less_equal  # NOQA
from cupy.core.fusion import not_equal  # NOQA

from cupy.core.fusion import all  # NOQA
from cupy.core.fusion import any  # NOQA

# -----------------------------------------------------------------------------
# Mathematical functions
# -----------------------------------------------------------------------------
from cupy.core.fusion import arccos  # NOQA
from cupy.core.fusion import arcsin  # NOQA
from cupy.core.fusion import arctan  # NOQA
from cupy.core.fusion import arctan2  # NOQA
from cupy.core.fusion import cos  # NOQA
from cupy.core.fusion import deg2rad  # NOQA
from cupy.core.fusion import degrees  # NOQA
from cupy.core.fusion import hypot  # NOQA
from cupy.core.fusion import rad2deg  # NOQA
from cupy.core.fusion import radians  # NOQA
from cupy.core.fusion import sin  # NOQA
from cupy.core.fusion import tan  # NOQA

from cupy.core.fusion import arccosh  # NOQA
from cupy.core.fusion import arcsinh  # NOQA
from cupy.core.fusion import arctanh  # NOQA
from cupy.core.fusion import cosh  # NOQA
from cupy.core.fusion import sinh  # NOQA
from cupy.core.fusion import tanh  # NOQA

from cupy.core.fusion import ceil  # NOQA
from cupy.core.fusion import fix  # NOQA
from cupy.core.fusion import floor  # NOQA
from cupy.core.fusion import rint  # NOQA
from cupy.core.fusion import trunc  # NOQA

from cupy.core.fusion import prod  # NOQA
from cupy.core.fusion import sum  # NOQA
from cupy.math.sumprod import cumprod  # NOQA
from cupy.math.sumprod import cumsum  # NOQA
from cupy.math.window import blackman  # NOQA
from cupy.math.window import hamming  # NOQA
from cupy.math.window import hanning  # NOQA

from cupy.core.fusion import exp  # NOQA
from cupy.core.fusion import exp2  # NOQA
from cupy.core.fusion import expm1  # NOQA
from cupy.core.fusion import log  # NOQA
from cupy.core.fusion import log10  # NOQA
from cupy.core.fusion import log1p  # NOQA
from cupy.core.fusion import log2  # NOQA
from cupy.core.fusion import logaddexp  # NOQA
from cupy.core.fusion import logaddexp2  # NOQA

from cupy.core.fusion import i0  # NOQA
from cupy.core.fusion import sinc  # NOQA

from cupy.core.fusion import copysign  # NOQA
from cupy.core.fusion import frexp  # NOQA
from cupy.core.fusion import ldexp  # NOQA
from cupy.core.fusion import nextafter  # NOQA
from cupy.core.fusion import signbit  # NOQA

from cupy.core.fusion import add  # NOQA
from cupy.core.fusion import divide  # NOQA
from cupy.core.fusion import divmod  # NOQA
from cupy.core.fusion import floor_divide  # NOQA
from cupy.core.fusion import fmod  # NOQA
from cupy.core.fusion import modf  # NOQA
from cupy.core.fusion import multiply  # NOQA
from cupy.core.fusion import negative  # NOQA
from cupy.core.fusion import power  # NOQA
from cupy.core.fusion import reciprocal  # NOQA
from cupy.core.fusion import remainder  # NOQA
from cupy.core.fusion import remainder as mod  # NOQA
from cupy.core.fusion import subtract  # NOQA
from cupy.core.fusion import true_divide  # NOQA

from cupy.core.fusion import angle  # NOQA
from cupy.core.fusion import conj  # NOQA
from cupy.core.fusion import imag  # NOQA
from cupy.core.fusion import real  # NOQA

from cupy.core.fusion import abs  # NOQA
from cupy.core.fusion import absolute  # NOQA
from cupy.core.fusion import cbrt  # NOQA
from cupy.core.fusion import clip  # NOQA
from cupy.core.fusion import fmax  # NOQA
from cupy.core.fusion import fmin  # NOQA
from cupy.core.fusion import maximum  # NOQA
from cupy.core.fusion import minimum  # NOQA
from cupy.core.fusion import nan_to_num  # NOQA
from cupy.core.fusion import sign  # NOQA
from cupy.core.fusion import sqrt  # NOQA
from cupy.core.fusion import square  # NOQA

# -----------------------------------------------------------------------------
# Padding
# -----------------------------------------------------------------------------
pad = padding.pad.pad


# -----------------------------------------------------------------------------
# Sorting, searching, and counting
# -----------------------------------------------------------------------------
from cupy.sorting.count import count_nonzero  # NOQA
from cupy.sorting.search import flatnonzero  # NOQA
from cupy.sorting.search import nonzero  # NOQA

from cupy.core.fusion import where  # NOQA
from cupy.sorting.search import argmax  # NOQA
from cupy.sorting.search import argmin  # NOQA

from cupy.sorting.sort import argpartition  # NOQA
from cupy.sorting.sort import argsort  # NOQA
from cupy.sorting.sort import lexsort  # NOQA
from cupy.sorting.sort import msort  # NOQA
from cupy.sorting.sort import partition  # NOQA
from cupy.sorting.sort import sort  # NOQA

# -----------------------------------------------------------------------------
# Statistics
# -----------------------------------------------------------------------------
from cupy.statistics.correlation import corrcoef  # NOQA
from cupy.statistics.correlation import cov  # NOQA

from cupy.core.fusion import amax  # NOQA
from cupy.core.fusion import amax as max  # NOQA
from cupy.core.fusion import amin  # NOQA
from cupy.core.fusion import amin as min  # NOQA
from cupy.statistics.order import nanmax  # NOQA
from cupy.statistics.order import nanmin  # NOQA
from cupy.statistics.order import percentile  # NOQA

from cupy.statistics.meanvar import average  # NOQA
from cupy.statistics.meanvar import mean  # NOQA
from cupy.statistics.meanvar import std  # NOQA
from cupy.statistics.meanvar import var  # NOQA

from cupy.statistics.histogram import bincount  # NOQA
from cupy.statistics.histogram import histogram  # NOQA

# -----------------------------------------------------------------------------
# Undocumented functions
# -----------------------------------------------------------------------------
from cupy.core import size  # NOQA

# -----------------------------------------------------------------------------
# CuPy specific functions
# -----------------------------------------------------------------------------

from cupy.util import clear_memo  # NOQA
from cupy.util import memoize  # NOQA

from cupy.core import ElementwiseKernel  # NOQA
from cupy.core import RawKernel  # NOQA
from cupy.core import ReductionKernel  # NOQA
<<<<<<< HEAD
from cupy.core import TCKernel  # NOQA
=======

# -----------------------------------------------------------------------------
# DLPack
# -----------------------------------------------------------------------------

from cupy.core import fromDlpack  # NOQA
>>>>>>> f1fc2075

# The following function is left for backward compatibility.
# New CuPy specific routines should reside in cupyx package.
from cupy.ext.scatter import scatter_add  # NOQA


def asnumpy(a, stream=None):
    """Returns an array on the host memory from an arbitrary source array.

    Args:
        a: Arbitrary object that can be converted to :class:`numpy.ndarray`.
        stream (cupy.cuda.Stream): CUDA stream object. If it is specified, then
            the device-to-host copy runs asynchronously. Otherwise, the copy is
            synchronous. Note that if ``a`` is not a :class:`cupy.ndarray`
            object, then this argument has no effect.

    Returns:
        numpy.ndarray: Converted array on the host memory.

    """
    if isinstance(a, ndarray):
        return a.get(stream=stream)
    else:
        return numpy.asarray(a)


_cupy = sys.modules[__name__]


def get_array_module(*args):
    """Returns the array module for arguments.

    This function is used to implement CPU/GPU generic code. If at least one of
    the arguments is a :class:`cupy.ndarray` object, the :mod:`cupy` module is
    returned.

    Args:
        args: Values to determine whether NumPy or CuPy should be used.

    Returns:
        module: :mod:`cupy` or :mod:`numpy` is returned based on the types of
        the arguments.

    .. admonition:: Example

       A NumPy/CuPy generic function can be written as follows

       >>> def softplus(x):
       ...     xp = cupy.get_array_module(x)
       ...     return xp.maximum(0, x) + xp.log1p(xp.exp(-abs(x)))

    """
    for arg in args:
        if isinstance(arg, fusion.FusionVarPython):
            return fusion
        if isinstance(arg, (ndarray, sparse.spmatrix)):
            return _cupy
    return numpy


fuse = fusion.fuse

disable_experimental_feature_warning = False


# set default allocator
_default_memory_pool = cuda.MemoryPool()
_default_pinned_memory_pool = cuda.PinnedMemoryPool()

cuda.set_allocator(_default_memory_pool.malloc)
cuda.set_pinned_memory_allocator(_default_pinned_memory_pool.malloc)


def get_default_memory_pool():
    """Returns CuPy default memory pool for GPU memory.

    Returns:
        cupy.cuda.MemoryPool: The memory pool object.

    .. note::
       If you want to disable memory pool, please use the following code.

       >>> cupy.cuda.set_allocator(None)

    """
    return _default_memory_pool


def get_default_pinned_memory_pool():
    """Returns CuPy default memory pool for pinned memory.

    Returns:
        cupy.cuda.PinnedMemoryPool: The memory pool object.

    .. note::
       If you want to disable memory pool, please use the following code.

       >>> cupy.cuda.set_pinned_memory_allocator(None)

    """
    return _default_pinned_memory_pool


def show_config():
    """Prints the current runtime configuration to standard output."""
    sys.stdout.write(str(cupyx.get_runtime_info()))
    sys.stdout.flush()<|MERGE_RESOLUTION|>--- conflicted
+++ resolved
@@ -613,16 +613,13 @@
 from cupy.core import ElementwiseKernel  # NOQA
 from cupy.core import RawKernel  # NOQA
 from cupy.core import ReductionKernel  # NOQA
-<<<<<<< HEAD
 from cupy.core import TCKernel  # NOQA
-=======
 
 # -----------------------------------------------------------------------------
 # DLPack
 # -----------------------------------------------------------------------------
 
 from cupy.core import fromDlpack  # NOQA
->>>>>>> f1fc2075
 
 # The following function is left for backward compatibility.
 # New CuPy specific routines should reside in cupyx package.
