<<<<<<< HEAD
from cupyx.signal._radartools import pulse_compression  # NOQA
from cupyx.signal._io._writer import write_bin  # NOQA
from cupyx.signal._io._reader import read_bin  # NOQA
from cupyx.signal._utils.arraytools import get_shared_mem, get_pinned_mem  # NOQA
=======
from cupyx.signal._acoustics import complex_cepstrum, real_cepstrum  # NOQA
from cupyx.signal._acoustics import inverse_complex_cepstrum  # NOQA
from cupyx.signal._acoustics import minimum_phase  # NOQA
from cupyx.signal._convolution import convolve1d2o  # NOQA
from cupyx.signal._convolution import convolve1d3o  # NOQA
from cupyx.signal._filtering import channelize_poly  # NOQA
from cupyx.signal._filtering import firfilter, firfilter2, firfilter_zi  # NOQA
from cupyx.signal._filtering import freq_shift  # NOQA
from cupyx.signal._radartools import pulse_compression  # NOQA
from cupyx.signal._radartools import pulse_doppler  # NOQA
from cupyx.signal._radartools import cfar_alpha  # NOQA
from cupyx.signal._radartools import ca_cfar  # NOQA
>>>>>>> 7a20c1a2
<|MERGE_RESOLUTION|>--- conflicted
+++ resolved
@@ -1,9 +1,3 @@
-<<<<<<< HEAD
-from cupyx.signal._radartools import pulse_compression  # NOQA
-from cupyx.signal._io._writer import write_bin  # NOQA
-from cupyx.signal._io._reader import read_bin  # NOQA
-from cupyx.signal._utils.arraytools import get_shared_mem, get_pinned_mem  # NOQA
-=======
 from cupyx.signal._acoustics import complex_cepstrum, real_cepstrum  # NOQA
 from cupyx.signal._acoustics import inverse_complex_cepstrum  # NOQA
 from cupyx.signal._acoustics import minimum_phase  # NOQA
@@ -12,8 +6,10 @@
 from cupyx.signal._filtering import channelize_poly  # NOQA
 from cupyx.signal._filtering import firfilter, firfilter2, firfilter_zi  # NOQA
 from cupyx.signal._filtering import freq_shift  # NOQA
+from cupyx.signal._io._writer import write_bin  # NOQA
+from cupyx.signal._io._reader import read_bin  # NOQA
+from cupyx.signal._utils.arraytools import get_shared_mem, get_pinned_mem  # NOQA
 from cupyx.signal._radartools import pulse_compression  # NOQA
 from cupyx.signal._radartools import pulse_doppler  # NOQA
 from cupyx.signal._radartools import cfar_alpha  # NOQA
-from cupyx.signal._radartools import ca_cfar  # NOQA
->>>>>>> 7a20c1a2
+from cupyx.signal._radartools import ca_cfar  # NOQA