--- conflicted
+++ resolved
@@ -34,14 +34,12 @@
 
 from cupyx.scipy.signal._savitzky_golay import savgol_coeffs, savgol_filter   # NOQA
 
-<<<<<<< HEAD
+from cupyx.scipy.signal._filter_design import gammatone  # NOQA
+from cupyx.scipy.signal._filter_design import group_delay  # NOQA
+
 from cupyx.scipy.signal._fir_filter_design import kaiser_atten  # NOQA
 from cupyx.scipy.signal._fir_filter_design import kaiser_beta  # NOQA
 from cupyx.scipy.signal._fir_filter_design import kaiserord  # NOQA
-=======
-from cupyx.scipy.signal._filter_design import gammatone  # NOQA
-from cupyx.scipy.signal._filter_design import group_delay  # NOQA
->>>>>>> d7728294
 
 from cupyx.scipy.signal._iir_filter_conversions import normalize  # NOQA
 
