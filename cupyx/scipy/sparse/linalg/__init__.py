# Functions from the following SciPy document
# https://docs.scipy.org/doc/scipy/reference/sparse.linalg.html

# "NOQA" to suppress flake8 warning
from cupyx.scipy.sparse.linalg._norm import norm  # NOQA
from cupyx.scipy.sparse.linalg._solve import lsqr  # NOQA
from cupyx.scipy.sparse.linalg._eigen import eigsh  # NOQA
<<<<<<< HEAD
from cupyx.scipy.sparse.linalg.interface import * # NOQA
=======
from cupyx.scipy.sparse.linalg._eigen import svds  # NOQA
from cupyx.scipy.sparse.linalg._iterative import cg  # NOQA
>>>>>>> b47144ca
<|MERGE_RESOLUTION|>--- conflicted
+++ resolved
@@ -5,9 +5,6 @@
 from cupyx.scipy.sparse.linalg._norm import norm  # NOQA
 from cupyx.scipy.sparse.linalg._solve import lsqr  # NOQA
 from cupyx.scipy.sparse.linalg._eigen import eigsh  # NOQA
-<<<<<<< HEAD
-from cupyx.scipy.sparse.linalg.interface import * # NOQA
-=======
 from cupyx.scipy.sparse.linalg._eigen import svds  # NOQA
 from cupyx.scipy.sparse.linalg._iterative import cg  # NOQA
->>>>>>> b47144ca
+from cupyx.scipy.sparse.linalg.interface import * # NOQA