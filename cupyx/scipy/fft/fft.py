from numbers import Number
import warnings

import numpy as np

import cupy
from cupy.cuda import cufft
from cupy.fft.fft import (_fft, _default_fft_func, hfft as _hfft,
                          ihfft as _ihfft, _size_last_transform_axis)
from cupy.fft.fft import fftshift, ifftshift, fftfreq, rfftfreq

from cupyx.scipy.fftpack import get_fft_plan

__all__ = ['fft', 'ifft', 'fft2', 'ifft2', 'fftn', 'ifftn',
           'rfft', 'irfft', 'rfft2', 'irfft2', 'rfftn', 'irfftn',
           'hfft', 'ihfft',
           'fftshift', 'ifftshift', 'fftfreq', 'rfftfreq',
           'get_fft_plan']

try:
    import scipy.fft as _scipy_fft
except ImportError:
    class _DummyModule:
        def __getattr__(self, name):
            return None

    _scipy_fft = _DummyModule()

try:
    from _scipy_fft._lib._pep440 import Version
except ImportError:
    # either _scipy_fft is _DummyModule, or scipy < 1.4.0
    _scipy_150 = False
else:
    _scipy_150 = Version(_scipy_fft.version.version) >= Version('1.5.0')
    del Version

# Backend support for scipy.fft

__ua_domain__ = 'numpy.scipy.fft'
_implemented = {}


def __ua_convert__(dispatchables, coerce):
    if coerce:
        try:
            replaced = [
                cupy.asarray(d.value) if d.coercible and d.type is np.ndarray
                else d.value for d in dispatchables]
        except TypeError:
            return NotImplemented
    else:
        replaced = [d.value for d in dispatchables]

    if not all(d.type is not np.ndarray or isinstance(r, cupy.ndarray)
               for r, d in zip(replaced, dispatchables)):
        return NotImplemented

    return replaced


def __ua_function__(method, args, kwargs):
    fn = _implemented.get(method, None)
    if fn is None:
        return NotImplemented
    if 'plan' in kwargs and not _scipy_150:
        warnings.warn('The \'plan\' argument is supported in SciPy v1.5.0+')
    return fn(*args, **kwargs)


def _implements(scipy_func):
    """Decorator adds function to the dictionary of implemented functions"""
    def inner(func):
        _implemented[scipy_func] = func
        return func

    return inner


def _assequence(x):
    """Convert scalars to a sequence, otherwise pass through ``x`` unchanged"""
    if isinstance(x, Number):
        return (x,)
    return x


@_implements(_scipy_fft.fft)
def fft(x, n=None, axis=-1, norm=None, overwrite_x=False, *, plan=None):
    """Compute the one-dimensional FFT.

    Args:
        x (cupy.ndarray): Array to be transformed.
        n (None or int): Length of the transformed axis of the output. If ``n``
            is not given, the length of the input along the axis specified by
            ``axis`` is used.
        axis (int): Axis over which to compute the FFT.
        norm (None or ``'ortho'``): Normalization mode.
        overwrite_x (bool): If True, the contents of ``x`` can be destroyed.
        plan (:class:`~cupy.cuda.cufft.Plan1d`) a cuFFT plan for transforming
            ``x`` over ``axis``, which can be obtained using::

                plan = cupyx.scipy.fftpack.get_fft_plan(x, n, axis)

            Note that ``plan`` is defaulted to ``None``, meaning CuPy will use
            an auto-generated plan behind the scene.

    Returns:
        cupy.ndarray:
            The transformed array which shape is specified by ``n`` and type
            will convert to complex if that of the input is another.

    .. seealso:: :func:`scipy.fft.fft`
    """
    return _fft(x, (n,), (axis,), norm, cufft.CUFFT_FORWARD,
                overwrite_x=overwrite_x, plan=plan)


@_implements(_scipy_fft.ifft)
def ifft(x, n=None, axis=-1, norm=None, overwrite_x=False, *, plan=None):
    """Compute the one-dimensional inverse FFT.

    Args:
        x (cupy.ndarray): Array to be transformed.
        n (None or int): Length of the transformed axis of the output. If ``n``
            is not given, the length of the input along the axis specified by
            ``axis`` is used.
        axis (int): Axis over which to compute the FFT.
        norm (None or ``'ortho'``): Normalization mode.
        overwrite_x (bool): If True, the contents of ``x`` can be destroyed.
        plan (:class:`~cupy.cuda.cufft.Plan1d`) a cuFFT plan for transforming
            ``x`` over ``axis``, which can be obtained using::

                plan = cupyx.scipy.fftpack.get_fft_plan(x, n, axis)

            Note that ``plan`` is defaulted to ``None``, meaning CuPy will use
            an auto-generated plan behind the scene.

    Returns:
        cupy.ndarray:
            The transformed array which shape is specified by ``n`` and type
            will convert to complex if that of the input is another.

    .. seealso:: :func:`scipy.fft.ifft`
    """
    return _fft(x, (n,), (axis,), norm, cufft.CUFFT_INVERSE,
                overwrite_x=overwrite_x, plan=plan)


@_implements(_scipy_fft.fft2)
def fft2(x, s=None, axes=(-2, -1), norm=None, overwrite_x=False, *, plan=None):
    """Compute the two-dimensional FFT.

    Args:
        x (cupy.ndarray): Array to be transformed.
        s (None or tuple of ints): Shape of the transformed axes of the
            output. If ``s`` is not given, the lengths of the input along
            the axes specified by ``axes`` are used.
        axes (tuple of ints): Axes over which to compute the FFT.
        norm (None or ``'ortho'``): Normalization mode.
        overwrite_x (bool): If True, the contents of ``x`` can be destroyed.
        plan (:class:`~cupy.cuda.cufft.PlanNd`) a cuFFT plan for transforming
            ``x`` over ``axis``, which can be obtained using::

                plan = cupyx.scipy.fftpack.get_fft_plan(x, s, axes)

            Note that ``plan`` is defaulted to ``None``, meaning CuPy will use
            an auto-generated plan behind the scene.

    Returns:
        cupy.ndarray:
            The transformed array which shape is specified by ``s`` and
            type will convert to complex if that of the input is another.

    .. seealso:: :func:`scipy.fft.fft2`
    """
    return fftn(x, s, axes, norm, overwrite_x, plan=plan)


@_implements(_scipy_fft.ifft2)
def ifft2(x, s=None, axes=(-2, -1), norm=None, overwrite_x=False, *,
          plan=None):
    """Compute the two-dimensional inverse FFT.

    Args:
        x (cupy.ndarray): Array to be transformed.
        s (None or tuple of ints): Shape of the transformed axes of the
            output. If ``s`` is not given, the lengths of the input along
            the axes specified by ``axes`` are used.
        axes (tuple of ints): Axes over which to compute the FFT.
        norm (None or ``'ortho'``): Normalization mode.
        overwrite_x (bool): If True, the contents of ``x`` can be destroyed.
        plan (:class:`~cupy.cuda.cufft.PlanNd`) a cuFFT plan for transforming
            ``x`` over ``axis``, which can be obtained using::

                plan = cupyx.scipy.fftpack.get_fft_plan(x, s, axes)

            Note that ``plan`` is defaulted to ``None``, meaning CuPy will use
            an auto-generated plan behind the scene.

    Returns:
        cupy.ndarray:
            The transformed array which shape is specified by ``s`` and
            type will convert to complex if that of the input is another.

    .. seealso:: :func:`scipy.fft.ifft2`
    """
    return ifftn(x, s, axes, norm, overwrite_x, plan=plan)


@_implements(_scipy_fft.fftn)
def fftn(x, s=None, axes=None, norm=None, overwrite_x=False, *, plan=None):
    """Compute the N-dimensional FFT.

    Args:
        x (cupy.ndarray): Array to be transformed.
        s (None or tuple of ints): Shape of the transformed axes of the
            output. If ``s`` is not given, the lengths of the input along
            the axes specified by ``axes`` are used.
        axes (tuple of ints): Axes over which to compute the FFT.
        norm (None or ``'ortho'``): Normalization mode.
        overwrite_x (bool): If True, the contents of ``x`` can be destroyed.
        plan (:class:`~cupy.cuda.cufft.PlanNd`) a cuFFT plan for transforming
            ``x`` over ``axis``, which can be obtained using::

                plan = cupyx.scipy.fftpack.get_fft_plan(x, s, axes)

            Note that ``plan`` is defaulted to ``None``, meaning CuPy will use
            an auto-generated plan behind the scene.

    Returns:
        cupy.ndarray:
            The transformed array which shape is specified by ``s`` and
            type will convert to complex if that of the input is another.

    .. seealso:: :func:`scipy.fft.fftn`
    """
    s = _assequence(s)
    axes = _assequence(axes)
    func = _default_fft_func(x, s, axes)
    return func(x, s, axes, norm, cufft.CUFFT_FORWARD, overwrite_x=overwrite_x,
                plan=plan)


@_implements(_scipy_fft.ifftn)
def ifftn(x, s=None, axes=None, norm=None, overwrite_x=False, *, plan=None):
    """Compute the N-dimensional inverse FFT.

    Args:
        x (cupy.ndarray): Array to be transformed.
        s (None or tuple of ints): Shape of the transformed axes of the
            output. If ``s`` is not given, the lengths of the input along
            the axes specified by ``axes`` are used.
        axes (tuple of ints): Axes over which to compute the FFT.
        norm (None or ``'ortho'``): Normalization mode.
        overwrite_x (bool): If True, the contents of ``x`` can be destroyed.
        plan (:class:`~cupy.cuda.cufft.PlanNd`) a cuFFT plan for transforming
            ``x`` over ``axis``, which can be obtained using::

                plan = cupyx.scipy.fftpack.get_fft_plan(x, s, axes)

            Note that ``plan`` is defaulted to ``None``, meaning CuPy will use
            an auto-generated plan behind the scene.

    Returns:
        cupy.ndarray:
            The transformed array which shape is specified by ``s`` and
            type will convert to complex if that of the input is another.

    .. seealso:: :func:`scipy.fft.ifftn`
    """
    s = _assequence(s)
    axes = _assequence(axes)
    func = _default_fft_func(x, s, axes)
    return func(x, s, axes, norm, cufft.CUFFT_INVERSE, overwrite_x=overwrite_x,
                plan=plan)


@_implements(_scipy_fft.rfft)
def rfft(x, n=None, axis=-1, norm=None, overwrite_x=False, *, plan=None):
    """Compute the one-dimensional FFT for real input.

    The returned array contains the positive frequency components of the
    corresponding :func:`fft`, up to and including the Nyquist frequency.

    Args:
        x (cupy.ndarray): Array to be transformed.
        n (None or int): Length of the transformed axis of the output. If ``n``
            is not given, the length of the input along the axis specified by
            ``axis`` is used.
        axis (int): Axis over which to compute the FFT.
        norm (None or ``'ortho'``): Normalization mode.
        overwrite_x (bool): If True, the contents of ``x`` can be destroyed.
        plan (:class:`~cupy.cuda.cufft.Plan1d`) a cuFFT plan for transforming
            ``x`` over ``axis``, which can be obtained using::

                plan = cupyx.scipy.fftpack.get_fft_plan(x, n, axis,
                                                        value_type='R2C')

            Note that ``plan`` is defaulted to ``None``, meaning CuPy will use
            an auto-generated plan behind the scene.

    Returns:
        cupy.ndarray:
            The transformed array.

    .. seealso:: :func:`scipy.fft.rfft`

    """
    return _fft(x, (n,), (axis,), norm, cufft.CUFFT_FORWARD, 'R2C',
                overwrite_x=overwrite_x, plan=plan)


@_implements(_scipy_fft.irfft)
def irfft(x, n=None, axis=-1, norm=None, overwrite_x=False, *, plan=None):
    """Compute the one-dimensional inverse FFT for real input.

    Args:
        x (cupy.ndarray): Array to be transformed.
        n (None or int): Length of the transformed axis of the output. If ``n``
            is not given, the length of the input along the axis specified by
            ``axis`` is used.
        axis (int): Axis over which to compute the FFT.
        norm (None or ``'ortho'``): Normalization mode.
        overwrite_x (bool): If True, the contents of ``x`` can be destroyed.
<<<<<<< HEAD
        plan (:class:`~cupy.cuda.cufft.Plan1d`) a cuFFT plan for transforming
=======
        plan (:class:`~cupy.cuda.cufft.Plan1d` or None) a cuFFT plan for transforming
>>>>>>> 7ba31739
            ``x`` over ``axis``, which can be obtained using::

                plan = cupyx.scipy.fftpack.get_fft_plan(x, n, axis,
                                                        value_type='C2R')

            Note that ``plan`` is defaulted to ``None``, meaning CuPy will use
            an auto-generated plan behind the scene.

    Returns:
        cupy.ndarray:
            The transformed array.

    .. seealso:: :func:`scipy.fft.irfft`
    """
    return _fft(x, (n,), (axis,), norm, cufft.CUFFT_INVERSE, 'C2R',
                overwrite_x=overwrite_x, plan=plan)


@_implements(_scipy_fft.rfft2)
def rfft2(x, s=None, axes=(-2, -1), norm=None, overwrite_x=False, *,
          plan=None):
    """Compute the two-dimensional FFT for real input.

    Args:
        a (cupy.ndarray): Array to be transform.
        s (None or tuple of ints): Shape to use from the input. If ``s`` is not
            given, the lengths of the input along the axes specified by
            ``axes`` are used.
        axes (tuple of ints): Axes over which to compute the FFT.
        norm (None or ``"ortho"``): Keyword to specify the normalization mode.
        overwrite_x (bool): If True, the contents of ``x`` can be destroyed.
        plan (:class:`~cupy.cuda.cufft.PlanNd`) a cuFFT plan for transforming
            ``x`` over ``axis``, which can be obtained using::

                plan = cupyx.scipy.fftpack.get_fft_plan(x, s, axes,
                                                        value_type='R2C')

            Note that ``plan`` is defaulted to ``None``, meaning CuPy will use
            an auto-generated plan behind the scene.

    Returns:
        cupy.ndarray:
            The transformed array which shape is specified by ``s`` and type
            will convert to complex if the input is other. The length of the
            last axis transformed will be ``s[-1]//2+1``.

    .. seealso:: :func:`scipy.fft.rfft2`
    """
    return rfftn(x, s, axes, norm, overwrite_x, plan=plan)


@_implements(_scipy_fft.irfft2)
def irfft2(x, s=None, axes=(-2, -1), norm=None, overwrite_x=False, *,
           plan=None):
    """Compute the two-dimensional inverse FFT for real input.

    Args:
        a (cupy.ndarray): Array to be transform.
        s (None or tuple of ints): Shape of the output. If ``s`` is not given,
            they are determined from the lengths of the input along the axes
            specified by ``axes``.
        axes (tuple of ints): Axes over which to compute the FFT.
        norm (None or ``"ortho"``): Keyword to specify the normalization mode.
        overwrite_x (bool): If True, the contents of ``x`` can be destroyed.
        plan (:class:`~cupy.cuda.cufft.PlanNd`) a cuFFT plan for transforming
            ``x`` over ``axis``, which can be obtained using::

                plan = cupyx.scipy.fftpack.get_fft_plan(x, s, axes,
                                                        value_type='C2R')

            Note that ``plan`` is defaulted to ``None``, meaning CuPy will use
            an auto-generated plan behind the scene.

    Returns:
        cupy.ndarray:
            The transformed array which shape is specified by ``s`` and type
            will convert to complex if the input is other. If ``s`` is not
            given, the length of final transformed axis of output will be
            `2*(m-1)` where `m` is the length of the final transformed axis of
            the input.

    .. seealso:: :func:`scipy.fft.irfft2`
    """
    return irfftn(x, s, axes, norm, overwrite_x, plan=plan)


@_implements(_scipy_fft.rfftn)
def rfftn(x, s=None, axes=None, norm=None, overwrite_x=False, *, plan=None):
    """Compute the N-dimensional FFT for real input.

    Args:
        a (cupy.ndarray): Array to be transform.
        s (None or tuple of ints): Shape to use from the input. If ``s`` is not
            given, the lengths of the input along the axes specified by
            ``axes`` are used.
        axes (tuple of ints): Axes over which to compute the FFT.
        norm (None or ``"ortho"``): Keyword to specify the normalization mode.
        overwrite_x (bool): If True, the contents of ``x`` can be destroyed.
        plan (:class:`~cupy.cuda.cufft.PlanNd`) a cuFFT plan for transforming
            ``x`` over ``axis``, which can be obtained using::

                plan = cupyx.scipy.fftpack.get_fft_plan(x, s, axes,
                                                        value_type='R2C')

            Note that ``plan`` is defaulted to ``None``, meaning CuPy will use
            an auto-generated plan behind the scene.

    Returns:
        cupy.ndarray:
            The transformed array which shape is specified by ``s`` and type
            will convert to complex if the input is other. The length of the
            last axis transformed will be ``s[-1]//2+1``.

    .. seealso:: :func:`scipy.fft.rfftn`
    """
    s = _assequence(s)
    axes = _assequence(axes)
    func = _default_fft_func(x, s, axes, value_type='R2C')
    return func(x, s, axes, norm, cufft.CUFFT_FORWARD, 'R2C',
                overwrite_x=overwrite_x, plan=plan)


@_implements(_scipy_fft.irfftn)
def irfftn(x, s=None, axes=None, norm=None, overwrite_x=False, *, plan=None):
    """Compute the N-dimensional inverse FFT for real input.

    Args:
        a (cupy.ndarray): Array to be transform.
        s (None or tuple of ints): Shape of the output. If ``s`` is not given,
            they are determined from the lengths of the input along the axes
            specified by ``axes``.
        axes (tuple of ints): Axes over which to compute the FFT.
        norm (None or ``"ortho"``): Keyword to specify the normalization mode.
        overwrite_x (bool): If True, the contents of ``x`` can be destroyed.
        plan (:class:`~cupy.cuda.cufft.PlanNd`) a cuFFT plan for transforming
            ``x`` over ``axis``, which can be obtained using::

                plan = cupyx.scipy.fftpack.get_fft_plan(x, s, axes,
                                                        value_type='C2R')

            Note that ``plan`` is defaulted to ``None``, meaning CuPy will use
            an auto-generated plan behind the scene.

    Returns:
        cupy.ndarray:
            The transformed array which shape is specified by ``s`` and type
            will convert to complex if the input is other. If ``s`` is not
            given, the length of final transformed axis of output will be
            ``2*(m-1)`` where `m` is the length of the final transformed axis
            of the input.

    .. seealso:: :func:`scipy.fft.irfftn`
    """
<<<<<<< HEAD
=======
    s = _assequence(s)
    axes = _assequence(axes)
>>>>>>> 7ba31739
    if (10020 >= cupy.cuda.runtime.runtimeGetVersion() >= 10010
            and int(cupy.cuda.device.get_compute_capability()) < 70
            and _size_last_transform_axis(x.shape, s, axes) == 2):
        warnings.warn('Output of irfftn might not be correct due to issue '
                      'of cuFFT in CUDA 10.1/10.2 on Pascal or older GPUs.')
    func = _default_fft_func(x, s, axes, value_type='C2R')
    return func(x, s, axes, norm, cufft.CUFFT_INVERSE, 'C2R',
                overwrite_x=overwrite_x, plan=plan)


@_implements(_scipy_fft.hfft)
def hfft(x, n=None, axis=-1, norm=None, overwrite_x=False, *, plan=None):
    """Compute the FFT of a signal that has Hermitian symmetry.

    Args:
        a (cupy.ndarray): Array to be transform.
        n (None or int): Length of the transformed axis of the output. For
            ``n`` output points, ``n//2+1`` input points are necessary. If
            ``n`` is not given, it is determined from the length of the input
            along the axis specified by ``axis``.
        axis (int): Axis over which to compute the FFT.
        norm (None or ``"ortho"``): Keyword to specify the normalization mode.
        overwrite_x (bool): If True, the contents of ``x`` can be destroyed.
        plan (None): This argument is currently not supported.

    Returns:
        cupy.ndarray:
            The transformed array which shape is specified by ``n`` and type
            will convert to complex if the input is other. If ``n`` is not
            given, the length of the transformed axis is ``2*(m-1)`` where `m`
            is the length of the transformed axis of the input.

    .. seealso:: :func:`scipy.fft.hfft`
    """
    # TODO(leofang): support R2C & C2R plans
    if plan is not None:
        raise NotImplementedError('hfft plan is currently not yet supported')
    return _hfft(x, n, axis, norm)


@_implements(_scipy_fft.ihfft)
def ihfft(x, n=None, axis=-1, norm=None, overwrite_x=False, *, plan=None):
    """Compute the FFT of a signal that has Hermitian symmetry.

    Args:
        a (cupy.ndarray): Array to be transform.
        n (None or int): Number of points along transformation axis in the
            input to use. If ``n`` is not given, the length of the input along
            the axis specified by ``axis`` is used.
        axis (int): Axis over which to compute the FFT.
        norm (None or ``"ortho"``): Keyword to specify the normalization mode.
        overwrite_x (bool): If True, the contents of ``x`` can be destroyed.
        plan (None): This argument is currently not supported.

    Returns:
        cupy.ndarray:
            The transformed array which shape is specified by ``n`` and type
            will convert to complex if the input is other. The length of the
            transformed axis is ``n//2+1``.

    .. seealso:: :func:`scipy.fft.ihfft`
    """
    # TODO(leofang): support R2C & C2R plans
    if plan is not None:
        raise NotImplementedError('ihfft plan is currently not yet supported')
    return _ihfft(x, n, axis, norm)<|MERGE_RESOLUTION|>--- conflicted
+++ resolved
@@ -322,11 +322,7 @@
         axis (int): Axis over which to compute the FFT.
         norm (None or ``'ortho'``): Normalization mode.
         overwrite_x (bool): If True, the contents of ``x`` can be destroyed.
-<<<<<<< HEAD
-        plan (:class:`~cupy.cuda.cufft.Plan1d`) a cuFFT plan for transforming
-=======
         plan (:class:`~cupy.cuda.cufft.Plan1d` or None) a cuFFT plan for transforming
->>>>>>> 7ba31739
             ``x`` over ``axis``, which can be obtained using::
 
                 plan = cupyx.scipy.fftpack.get_fft_plan(x, n, axis,
@@ -480,11 +476,8 @@
 
     .. seealso:: :func:`scipy.fft.irfftn`
     """
-<<<<<<< HEAD
-=======
     s = _assequence(s)
     axes = _assequence(axes)
->>>>>>> 7ba31739
     if (10020 >= cupy.cuda.runtime.runtimeGetVersion() >= 10010
             and int(cupy.cuda.device.get_compute_capability()) < 70
             and _size_last_transform_axis(x.shape, s, axes) == 2):
