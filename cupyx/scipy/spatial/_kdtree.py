<<<<<<< HEAD
=======
from __future__ import annotations


>>>>>>> dfdb18f7
import warnings

import cupy
from cupyx.scipy.spatial._kdtree_utils import (
    asm_kd_tree, compute_knn, compute_tree_bounds, find_nodes_in_radius)
from cupyx.scipy.spatial.distance import distance_matrix
from cupyx.scipy.sparse import coo_matrix


def broadcast_contiguous(x, shape, dtype):
    """Broadcast ``x`` to ``shape`` and make contiguous, possibly by copying"""
    # Avoid copying if possible
    try:
        if x.shape == shape:
            return cupy.ascontiguousarray(x, dtype)
    except AttributeError:
        pass
    # Assignment will broadcast automatically
    ret = cupy.empty(shape, dtype)
    ret[...] = x
    return ret


class KDTree:
    """
    KDTree(data, leafsize=16, compact_nodes=True, copy_data=False,
            balanced_tree=True, boxsize=None)

    kd-tree for quick nearest-neighbor lookup

    This class provides an index into a set of k-dimensional points
    which can be used to rapidly look up the nearest neighbors of any
    point.

    Parameters
    ----------
    data : array_like, shape (n,m)
        The n data points of dimension m to be indexed. This array is
        not copied unless this is necessary to produce a contiguous
        array of doubles, and so modifying this data will result in
        bogus results. The data are also copied if the kd-tree is built
        with copy_data=True.
    leafsize : positive int, optional
        The number of points at which the algorithm switches over to
        brute-force. Default: 16.
    compact_nodes : bool, optional
        If True, the kd-tree is built to shrink the hyperrectangles to
        the actual data range. This usually gives a more compact tree that
        is robust against degenerated input data and gives faster queries
        at the expense of longer build time. Default: True.
    copy_data : bool, optional
        If True the data is always copied to protect the kd-tree against
        data corruption. Default: False.
    balanced_tree : bool, optional
        If True, the median is used to split the hyperrectangles instead of
        the midpoint. This usually gives a more compact tree and
        faster queries at the expense of longer build time. Default: True.
    boxsize : array_like or scalar, optional
        Apply a m-d toroidal topology to the KDTree.. The topology is generated
        by :math:`x_i + n_i L_i` where :math:`n_i` are integers and :math:`L_i`
        is the boxsize along i-th dimension. The input data shall be wrapped
        into :math:`[0, L_i)`. A ValueError is raised if any of the data is
        outside of this bound.

    Notes
    -----
    The algorithm used is described in Wald, I. 2022 [1]_.
    The general idea is that the kd-tree is a binary tree, each of whose
    nodes represents an axis-aligned hyperrectangle. Each node specifies
    an axis and splits the set of points based on whether their coordinate
    along that axis is greater than or less than a particular value.

    The tree can be queried for the r closest neighbors of any given point
    (optionally returning only those within some maximum distance of the
    point). It can also be queried, with a substantial gain in efficiency,
    for the r approximate closest neighbors. See [2]_ for more information
    regarding the implementation.

    For large dimensions (20 is already large) do not expect this to run
    significantly faster than brute force. High-dimensional nearest-neighbor
    queries are a substantial open problem in computer science.

    Attributes
    ----------
    data : ndarray, shape (n,m)
        The n data points of dimension m to be indexed. This array is
        not copied unless this is necessary to produce a contiguous
        array of doubles. The data are also copied if the kd-tree is built
        with `copy_data=True`.
    leafsize : positive int
        The number of points at which the algorithm switches over to
        brute-force.
    m : int
        The dimension of a single data-point.
    n : int
        The number of data points.
    maxes : ndarray, shape (m,)
        The maximum value in each dimension of the n data points.
    mins : ndarray, shape (m,)
        The minimum value in each dimension of the n data points.
    tree : ndarray
        This attribute exposes the array representation of the tree.
    size : int
        The number of nodes in the tree.

    References
    ----------
    .. [1] Wald, I., GPU-friendly, Parallel, and (Almost-)In-Place
           Construction of Left-Balanced k-d Trees, 2022.
           doi:10.48550/arXiv.2211.00120.
    .. [2] Wald, I., A Stack-Free Traversal Algorithm for Left-Balanced
           k-d Trees, 2022. doi:10.48550/arXiv.2210.12859.
    """

    def __init__(self, data, leafsize=10, compact_nodes=True, copy_data=False,
                 balanced_tree=True, boxsize=None):
        self.data = data
        if copy_data:
            self.data = self.data.copy()

        if not balanced_tree:
            warnings.warn('balanced_tree=False is not supported by the GPU '
                          'implementation of KDTree, skipping.')

        self.copy_query_points = False
        self.n, self.m = self.data.shape

        self.boxsize = cupy.full(self.m, cupy.inf, dtype=cupy.float64)
        # self.boxsize_data = None

        if boxsize is not None:
            # self.boxsize_data = cupy.empty(self.m, dtype=data.dtype)
            self.copy_query_points = True
            boxsize = broadcast_contiguous(boxsize, shape=(self.m,),
                                           dtype=cupy.float64)
            # self.boxsize_data[:self.m] = boxsize
            # self.boxsize_data[self.m:] = 0.5 * boxsize

            self.boxsize = boxsize
            periodic_mask = self.boxsize > 0
            if ((self.data >= self.boxsize[None, :])[:, periodic_mask]).any():
                raise ValueError(
                    "Some input data are greater than the size of the "
                    "periodic box.")
            if ((self.data < 0)[:, periodic_mask]).any():
                raise ValueError("Negative input data are outside of the "
                                 "periodic box.")

        self.tree, self.index = asm_kd_tree(self.data)
        self.bounds = cupy.empty((0,))
        if self.copy_query_points:
            if self.data.dtype != cupy.float64:
                raise ValueError('periodic KDTree is only available '
                                 'on float64')
            self.bounds = compute_tree_bounds(self.tree)

        self.mins = cupy.min(self.tree, axis=0)
        self.maxes = cupy.max(self.tree, axis=0)

    def query(self, x, k=1, eps=0.0, p=2.0, distance_upper_bound=cupy.inf):
        r"""
        Query the kd-tree for nearest neighbors.

        Parameters
        ----------
        x : array_like, last dimension self.m
            An array of points to query.
        k : list of integer or integer
            The list of k-th nearest neighbors to return. If k is an
            integer it is treated as a list of [1, ... k] (range(1, k+1)).
            Note that the counting starts from 1.
        eps : non-negative float
            Return approximate nearest neighbors; the k-th returned value
            is guaranteed to be no further than (1+eps) times the
            distance to the real k-th nearest neighbor.
        p : float, 1<=p<=infinity
            Which Minkowski p-norm to use.
            1 is the sum-of-absolute-values "Manhattan" distance
            2 is the usual Euclidean distance
            infinity is the maximum-coordinate-difference distance
            A finite large p may cause a ValueError if overflow can occur.
        distance_upper_bound : nonnegative float
            Return only neighbors within this distance.  This is used to prune
            tree searches, so if you are doing a series of nearest-neighbor
            queries, it may help to supply the distance to the nearest neighbor
            of the most recent point.

        Returns
        -------
        d : array of floats
            The distances to the nearest neighbors.
            If ``x`` has shape ``tuple+(self.m,)``, then ``d`` has shape
            ``tuple+(k,)``. When k == 1, the last dimension of the output is
            squeezed. Missing neighbors are indicated with infinite distances.
        i : ndarray of ints
            The index of each neighbor in ``self.data``.
            If ``x`` has shape ``tuple+(self.m,)``, then ``i`` has shape
            ``tuple+(k,)``. When k == 1, the last dimension of the output is
            squeezed. Missing neighbors are indicated with ``self.n``.

        Notes
        -----
        If the KD-Tree is periodic, the position ``x`` is wrapped into the
        box.

        When the input k is a list, a query for arange(max(k)) is performed,
        but only columns that store the requested values of k are preserved.
        This is implemented in a manner that reduces memory usage.

        Examples
        --------
        >>> import cupy as cp
        >>> from cupyx.scipy.spatial import KDTree
        >>> x, y = cp.mgrid[0:5, 2:8]
        >>> tree = KDTree(cp.c_[x.ravel(), y.ravel()])

        To query the nearest neighbours and return squeezed result, use

        >>> dd, ii = tree.query([[0, 0], [2.2, 2.9]], k=1)
        >>> print(dd, ii, sep='\n')
        [2.         0.2236068]
        [ 0 13]

        To query the nearest neighbours and return unsqueezed result, use

        >>> dd, ii = tree.query([[0, 0], [2.2, 2.9]], k=[1])
        >>> print(dd, ii, sep='\n')
        [[2.        ]
         [0.2236068]]
        [[ 0]
         [13]]

        To query the second nearest neighbours and return unsqueezed result,
        use

        >>> dd, ii = tree.query([[0, 0], [2.2, 2.9]], k=[2])
        >>> print(dd, ii, sep='\n')
        [[2.23606798]
         [0.80622577]]
        [[ 6]
         [19]]

        To query the first and second nearest neighbours, use

        >>> dd, ii = tree.query([[0, 0], [2.2, 2.9]], k=2)
        >>> print(dd, ii, sep='\n')
        [[2.         2.23606798]
         [0.2236068  0.80622577]]
        [[ 0  6]
         [13 19]]

        or, be more specific

        >>> dd, ii = tree.query([[0, 0], [2.2, 2.9]], k=[1, 2])
        >>> print(dd, ii, sep='\n')
        [[2.         2.23606798]
         [0.2236068  0.80622577]]
        [[ 0  6]
         [13 19]]

        """
        if self.copy_query_points:
            if x.dtype != cupy.float64:
                raise ValueError('periodic KDTree is only available '
                                 'on float64')
            x = x.copy()

        common_dtype = cupy.result_type(self.tree.dtype, x.dtype)
        tree = self.tree
        if cupy.dtype(self.tree.dtype) is not common_dtype:
            tree = self.tree.astype(common_dtype)
        if cupy.dtype(x.dtype) is not common_dtype:
            x = x.astype(common_dtype)

        if not isinstance(k, list):
            try:
                k = int(k)
            except TypeError:
                raise ValueError('k must be an integer or list of integers')

        return compute_knn(
            x, tree, self.index, self.boxsize, self.bounds, k=k,
            eps=float(eps), p=float(p),
            distance_upper_bound=distance_upper_bound,
            adjust_to_box=self.copy_query_points)

    def query_ball_point(self, x, r, p=2., eps=0, return_sorted=None,
                         return_length=False):
        """
        Find all points within distance r of point(s) x.

        Parameters
        ----------
        x : array_like, shape tuple + (self.m,)
            The point or points to search for neighbors of.
        r : array_like, float
            The radius of points to return, shall broadcast to the length of x.
        p : float, optional
            Which Minkowski p-norm to use.  Should be in the range [1, inf].
            A finite large p may cause a ValueError if overflow can occur.
        eps : nonnegative float, optional
            Approximate search. Branches of the tree are not explored if their
            nearest points are further than ``r / (1 + eps)``, and branches are
            added in bulk if their furthest points are nearer than
            ``r * (1 + eps)``.
        return_sorted : bool, optional
            Sorts returned indices if True and does not sort them if False. If
            None, does not sort single point queries, but does sort
            multi-point queries which was the behavior before this option
            was added in SciPy.
        return_length: bool, optional
            Return the number of points inside the radius instead of a list
            of the indices.

        Returns
        -------
        results : list or array of lists
            If `x` is a single point, returns a list of the indices of the
            neighbors of `x`. If `x` is an array of points, returns an object
            array of shape tuple containing lists of neighbors.

        Notes
        -----
        If you have many points whose neighbors you want to find, you may save
        substantial amounts of time by putting them in a KDTree and using
        query_ball_tree.

        Examples
        --------
        >>> import cupy as cp
        >>> from cupyx.scipy import spatial
        >>> x, y = cp.mgrid[0:4, 0:4]
        >>> points = cp.c_[x.ravel(), y.ravel()]
        >>> tree = spatial.KDTree(points)
        >>> tree.query_ball_point([2, 0], 1)
        [4, 8, 9, 12]
        """
        if self.copy_query_points:
            if x.dtype != cupy.float64:
                raise ValueError('periodic KDTree is only available '
                                 'on float64')
            x = x.copy()

        common_dtype = cupy.result_type(self.tree.dtype, x.dtype)
        tree = self.tree
        if cupy.dtype(self.tree.dtype) is not common_dtype:
            tree = self.tree.astype(common_dtype)
        if cupy.dtype(x.dtype) is not common_dtype:
            x = x.astype(common_dtype)

        return find_nodes_in_radius(
            x, tree, self.index, self.boxsize, self.bounds,
            r, p=p, eps=eps, return_sorted=return_sorted,
            return_length=return_length, adjust_to_box=self.copy_query_points)

    def query_ball_tree(self, other, r, p=2.0, eps=0.0):
        """
        Find all pairs of points between `self` and `other` whose distance
        is at most r.

        Parameters
        ----------
        other : KDTree instance
            The tree containing points to search against.
        r : float
            The maximum distance, has to be positive.
        p : float, optional
            Which Minkowski norm to use.  `p` has to meet the condition
            ``1 <= p <= infinity``.
            A finite large p may cause a ValueError if overflow can occur.
        eps : float, optional
            Approximate search.  Branches of the tree are not explored
            if their nearest points are further than ``r/(1+eps)``, and
            branches are added in bulk if their furthest points are nearer
            than ``r * (1+eps)``.  `eps` has to be non-negative.

        Returns
        -------
        results : list of ndarrays
            For each element ``self.data[i]`` of this tree, ``results[i]`` is a
            list of the indices of its neighbors in ``other.data``.

        Examples
        --------
        You can search all pairs of points between two kd-trees within a
        distance:

        >>> import matplotlib.pyplot as plt
        >>> import cupy as cp
        >>> from cupyx.scipy.spatial import KDTree
        >>> points1 = cp.random.rand((15, 2))
        >>> points2 = cp.random.rand((15, 2))
        >>> plt.figure(figsize=(6, 6))
        >>> plt.plot(points1[:, 0], points1[:, 1], "xk", markersize=14)
        >>> plt.plot(points2[:, 0], points2[:, 1], "og", markersize=14)
        >>> kd_tree1 = KDTree(points1)
        >>> kd_tree2 = KDTree(points2)
        >>> indexes = kd_tree1.query_ball_tree(kd_tree2, r=0.2)
        >>> for i in range(len(indexes)):
        ...     for j in indexes[i]:
        ...         plt.plot([points1[i, 0], points2[j, 0]],
        ...             [points1[i, 1], points2[j, 1]], "-r")
        >>> plt.show()

        """
        return other.query_ball_point(
            self.data, r, p=p, eps=eps, return_sorted=True)

    def query_pairs(self, r, p=2.0, eps=0, output_type='ndarray'):
        """
        Find all pairs of points in `self` whose distance is at most r.

        Parameters
        ----------
        r : positive float
            The maximum distance.
        p : float, optional
            Which Minkowski norm to use.  ``p`` has to meet the condition
            ``1 <= p <= infinity``.
            A finite large p may cause a ValueError if overflow can occur.
        eps : float, optional
            Approximate search.  Branches of the tree are not explored
            if their nearest points are further than ``r/(1+eps)``, and
            branches are added in bulk if their furthest points are nearer
            than ``r * (1+eps)``.  `eps` has to be non-negative.
        output_type : string, optional
            Choose the output container, options are:
            - 'ndarray': Returns the pairs as an ndarray of size
            (total_pairs, 2)
            - 'set': Returns the pairs as a set of unique pairs (i, j)
            Default: 'ndarray'

        Returns
        -------
        results : ndarray or set
            If `output_type='ndarray'`, returns a numpy array of shape
            (total_pairs, 2)
            with each pair (i, j) where i < j, representing the indices of
            the points.
            If `output_type='set'`, returns a set of pairs (i, j) where
            i < j.

        Notes
        -----
        The `output_type= 'set'` is supported in this updated version.


        Examples
        --------
        You can search all pairs of points in a kd-tree within a distance:

        >>> import matplotlib.pyplot as plt
        >>> import cupy as cp
        >>> from cupyx.scipy.spatial import KDTree
        >>> points = cp.random.rand((20, 2))
        >>> plt.figure(figsize=(6, 6))
        >>> plt.plot(points[:, 0], points[:, 1], "xk", markersize=14)
        >>> kd_tree = KDTree(points)
        >>> pairs = kd_tree.query_pairs(r=0.2)
        >>> for (i, j) in pairs:
        ...     plt.plot([points[i, 0], points[j, 0]],
        ...             [points[i, 1], points[j, 1]], "-r")
        >>> plt.show()

        """

        if output_type == 'set':
            # Return a set of pairs (i, j)
            results = set()  # Using set to store unique pairs

            # Assuming find_nodes_in_radius is modified to return pairs
            pairs = find_nodes_in_radius(
                self.data, self.tree, self.index, self.boxsize, self.bounds,
                r, p=p, eps=eps, return_sorted=True, return_tuples=True,
                adjust_to_box=self.copy_query_points
            )
            for pair in pairs:
                results.add(pair)  # Add each pair to the set
            return results

        x = self.data
        if self.copy_query_points:
            if x.dtype != cupy.float64:
                raise ValueError(
                    'periodic KDTree is only available on float64')
            x = x.copy()

        common_dtype = cupy.result_type(self.tree.dtype, x.dtype)
        tree = self.tree
        if cupy.dtype(self.tree.dtype) is not common_dtype:
            tree = self.tree.astype(common_dtype)
        if cupy.dtype(x.dtype) is not common_dtype:
            x = x.astype(common_dtype)

        return find_nodes_in_radius(
            x, tree, self.index, self.boxsize, self.bounds,
            r, p=p, eps=eps, return_sorted=True, return_tuples=True,
            adjust_to_box=self.copy_query_points
        )

    def count_neighbors(self, other, r, p=2.0, weights=None, cumulative=True):
        """
        Count how many nearby pairs can be formed.

        Count the number of pairs ``(x1,x2)`` can be formed, with ``x1`` drawn
        from ``self`` and ``x2`` drawn from ``other``, and where
        ``distance(x1, x2, p) <= r``.

        Data points on ``self`` and ``other`` are optionally weighted by the
        ``weights`` argument. (See below)

        This is adapted from the "two-point correlation" algorithm described by
        Gray and Moore [1]_.  See notes for further discussion.

        Parameters
        ----------
        other : KDTree instance
            The other tree to draw points from, can be the same tree as self.
        r : float or one-dimensional array of floats
            The radius to produce a count for. Multiple radii are searched with
            a single tree traversal.
            If the count is non-cumulative(``cumulative=False``), ``r`` defines
            the edges of the bins, and must be non-decreasing.
        p : float, optional
            1<=p<=infinity.
            Which Minkowski p-norm to use.
            Default 2.0.
            A finite large p may cause a ValueError if overflow can occur.
        weights : tuple, array_like, or None, optional
            If None, the pair-counting is unweighted.
            If given as a tuple, weights[0] is the weights of points in
            ``self``, and weights[1] is the weights of points in ``other``;
            either can be None to indicate the points are unweighted.
            If given as an array_like, weights is the weights of points in
            ``self`` and ``other``. For this to make sense, ``self`` and
            ``other`` must be the same tree. If ``self`` and ``other`` are two
            different trees, a ``ValueError`` is raised.
            Default: None
        cumulative : bool, optional
            Whether the returned counts are cumulative. When cumulative is set
            to ``False`` the algorithm is optimized to work with a large number
            of bins (>10) specified by ``r``. When ``cumulative`` is set to
            True, the algorithm is optimized to work with a small number of
            ``r``. Default: True

        Returns
        -------
        result : scalar or 1-D array
            The number of pairs. For unweighted counts, the result is integer.
            For weighted counts, the result is float.
            If cumulative is False, ``result[i]`` contains the counts with
            ``(-inf if i == 0 else r[i-1]) < R <= r[i]``

        """
        raise NotImplementedError('count_neighbors is not available on CuPy')

    def sparse_distance_matrix(self, other, max_distance, p=2.0,
                               output_type='coo_matrix'):
        """
        Compute a sparse distance matrix

        Computes a distance matrix between two KDTrees, leaving as zero
        any distance greater than max_distance.

        Parameters
        ----------
        other : KDTree
        max_distance : positive float
        p : float, 1<=p<=infinity
            Which Minkowski p-norm to use.
            A finite large p may cause a ValueError if overflow can occur.
        output_type : string, optional
            Which container to use for output data. Options:
            'coo_matrix' or 'ndarray'. Default: 'coo_matrix'.

        Returns
        -------
        result : coo_matrix or ndarray
            Sparse matrix representing the results in "dictionary of keys"
            format. If output_type is 'ndarray' an NxM distance matrix will be
            returned.

        Examples
        --------
        You can compute a sparse distance matrix between two kd-trees:

        >>> import cupy
        >>> from cupyx.scipy.spatial import KDTree
        >>> points1 = cupy.random.rand((5, 2))
        >>> points2 = cupy.random.rand((5, 2))
        >>> kd_tree1 = KDTree(points1)
        >>> kd_tree2 = KDTree(points2)
        >>> sdm = kd_tree1.sparse_distance_matrix(kd_tree2, 0.3)
        >>> sdm.toarray()
        array([[0.        , 0.        , 0.12295571, 0.        , 0.        ],
           [0.        , 0.        , 0.        , 0.        , 0.        ],
           [0.28942611, 0.        , 0.        , 0.2333084 , 0.        ],
           [0.        , 0.        , 0.        , 0.        , 0.        ],
           [0.24617575, 0.29571802, 0.26836782, 0.        , 0.        ]])

        You can check distances above the `max_distance` are zeros:

        >>> from cupyx.scipy.spatial import distance_matrix
        >>> distance_matrix(points1, points2)
        array([[0.56906522, 0.39923701, 0.12295571, 0.8658745 , 0.79428925],
           [0.37327919, 0.7225693 , 0.87665969, 0.32580855, 0.75679479],
           [0.28942611, 0.30088013, 0.6395831 , 0.2333084 , 0.33630734],
           [0.31994999, 0.72658602, 0.71124834, 0.55396483, 0.90785663],
           [0.24617575, 0.29571802, 0.26836782, 0.57714465, 0.6473269 ]])
        """
        if output_type not in {'coo_matrix', 'ndarray'}:
            raise ValueError(
                "sparse_distance_matrix only supports 'coo_matrix' and "
                "'ndarray' outputs")

        dist = distance_matrix(self.data, other.data, p)
        dist[dist > max_distance] = 0

        if output_type == 'coo_matrix':
            return coo_matrix(dist)
        return dist
#<|MERGE_RESOLUTION|>--- conflicted
+++ resolved
@@ -1,9 +1,9 @@
-<<<<<<< HEAD
-=======
+feature/add-query-pairs-set
+
 from __future__ import annotations
 
 
->>>>>>> dfdb18f7
+main
 import warnings
 
 import cupy
