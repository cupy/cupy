# See https://pre-commit.com for more information
# See https://pre-commit.com/hooks.html for more hooks

repos:
  - repo: https://github.com/pre-commit/pre-commit-hooks
<<<<<<< HEAD
    rev: v4.4.0
=======
    rev: v4.6.0
>>>>>>> f9765df3
    hooks:
      # Git
      - id: check-added-large-files
      - id: no-commit-to-branch
        name: "ensure no direct commit to main/vXX branch"
        args: [--branch, "main", --pattern, "v\\d+"]
      - id: check-case-conflict
      # Contents
      - id: mixed-line-ending
      - id: fix-byte-order-marker
      - id: check-yaml

<<<<<<< HEAD
  - repo: https://github.com/pre-commit/mirrors-autopep8
    rev: v2.0.2
=======
  - repo: https://github.com/hhatto/autopep8
    rev: v2.3.1
>>>>>>> f9765df3
    hooks:
      - id: autopep8

  - repo: https://github.com/PyCQA/flake8
<<<<<<< HEAD
    rev: 6.0.0
=======
    rev: 7.1.1
>>>>>>> f9765df3
    hooks:
      - id: flake8
        # use config from setup.cfg
      - id: flake8
        name: flake8 (cython)
        types: ["cython"]
        args: [--config, ".flake8.cython", "--force-check"]
        additional_dependencies: [flake8-force]

  - repo: https://github.com/MarcoGorelli/cython-lint
<<<<<<< HEAD
    rev: v0.15.0
=======
    rev: v0.16.2
>>>>>>> f9765df3
    hooks:
      - id: cython-lint
        args: ["--max-line-length", "79"]

  - repo: https://github.com/pre-commit/mirrors-mypy
<<<<<<< HEAD
    rev: v1.4.1
=======
    rev: v1.11.2
>>>>>>> f9765df3
    hooks:
      - id: mypy
        # Keep in sync with the list in setup.cfg
        files: "^(cupy|cupyx|cupy_backends|.github|.pfnci)/"
<<<<<<< HEAD
        additional_dependencies:
          [numpy, types-setuptools==57.4.14, types-PyYAML]
=======
        additional_dependencies: [numpy, types-setuptools, types-PyYAML]
>>>>>>> f9765df3
      - id: mypy
        name: "mypy (install)"
        files: "^install/"
        args: [--config-file, "install/mypy.ini"]
<<<<<<< HEAD
        additional_dependencies:
          [numpy, types-setuptools==57.4.14, types-PyYAML]
=======
        additional_dependencies: [numpy, types-setuptools, types-PyYAML]
>>>>>>> f9765df3

  - repo: local
    hooks:
      - id: ci-generate
        name: "check CI files are up-to-date (.pfnci/generate.py)"
        files: .pfnci/
        entry: .pfnci/generate.py --dry-run
        pass_filenames: false
        language: python
        additional_dependencies: [PyYAML]<|MERGE_RESOLUTION|>--- conflicted
+++ resolved
@@ -3,11 +3,7 @@
 
 repos:
   - repo: https://github.com/pre-commit/pre-commit-hooks
-<<<<<<< HEAD
-    rev: v4.4.0
-=======
     rev: v4.6.0
->>>>>>> f9765df3
     hooks:
       # Git
       - id: check-added-large-files
@@ -20,22 +16,13 @@
       - id: fix-byte-order-marker
       - id: check-yaml
 
-<<<<<<< HEAD
-  - repo: https://github.com/pre-commit/mirrors-autopep8
-    rev: v2.0.2
-=======
   - repo: https://github.com/hhatto/autopep8
     rev: v2.3.1
->>>>>>> f9765df3
     hooks:
       - id: autopep8
 
   - repo: https://github.com/PyCQA/flake8
-<<<<<<< HEAD
-    rev: 6.0.0
-=======
     rev: 7.1.1
->>>>>>> f9765df3
     hooks:
       - id: flake8
         # use config from setup.cfg
@@ -46,41 +33,23 @@
         additional_dependencies: [flake8-force]
 
   - repo: https://github.com/MarcoGorelli/cython-lint
-<<<<<<< HEAD
-    rev: v0.15.0
-=======
     rev: v0.16.2
->>>>>>> f9765df3
     hooks:
       - id: cython-lint
         args: ["--max-line-length", "79"]
 
   - repo: https://github.com/pre-commit/mirrors-mypy
-<<<<<<< HEAD
-    rev: v1.4.1
-=======
     rev: v1.11.2
->>>>>>> f9765df3
     hooks:
       - id: mypy
         # Keep in sync with the list in setup.cfg
         files: "^(cupy|cupyx|cupy_backends|.github|.pfnci)/"
-<<<<<<< HEAD
-        additional_dependencies:
-          [numpy, types-setuptools==57.4.14, types-PyYAML]
-=======
         additional_dependencies: [numpy, types-setuptools, types-PyYAML]
->>>>>>> f9765df3
       - id: mypy
         name: "mypy (install)"
         files: "^install/"
         args: [--config-file, "install/mypy.ini"]
-<<<<<<< HEAD
-        additional_dependencies:
-          [numpy, types-setuptools==57.4.14, types-PyYAML]
-=======
         additional_dependencies: [numpy, types-setuptools, types-PyYAML]
->>>>>>> f9765df3
 
   - repo: local
     hooks:
