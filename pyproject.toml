[build-system]
# Need to be installed manually when using `--no-build-isolation`.
# Keep in sync with `docs/source/contribution.rst`.
requires = ["setuptools>=77", "wheel", "Cython>=3,<3.2", "fastrlock>=0.5"]
build-backend = "setuptools.build_meta"

[project]
name = "cupy"
description = "CuPy: NumPy & SciPy for GPU"
authors = [{ name = "Seiya Tokui", email = "tokui@preferred.jp" }]
maintainers = [{ name = "CuPy Developers" }]
license = "MIT"
license-files = ["LICENSE", "docs/source/license.rst"]
classifiers = [
  "Development Status :: 5 - Production/Stable",
  "Intended Audience :: Science/Research",
  "Intended Audience :: Developers",
  "Programming Language :: Python",
  "Programming Language :: Python :: 3",
  "Programming Language :: Python :: 3.9",
  "Programming Language :: Python :: 3.10",
  "Programming Language :: Python :: 3.11",
  "Programming Language :: Python :: 3.12",
  "Programming Language :: Python :: 3.13",
  "Programming Language :: Python :: 3 :: Only",
  "Programming Language :: Cython",
  "Topic :: Software Development",
  "Topic :: Scientific/Engineering",
  "Operating System :: POSIX",
  "Operating System :: Microsoft :: Windows",
]
requires-python = ">=3.9"
dependencies = [
  "numpy>=1.24,<2.6", # see #4773
  "fastrlock>=0.5",
]
dynamic = ["version"]

[project.optional-dependencies]
"all" = [
  "scipy>=1.10,<1.17", # see #4773
  "Cython>=3",
  "optuna>=2.0",
]
"test" = ["packaging", "pytest>=7.2", "hypothesis>=6.37.2,<6.55.0", "mpmath"]

[project.urls]
"Homepage" = "https://cupy.dev/"
"Documentation" = "https://docs.cupy.dev/"
"Bug Tracker" = "https://github.com/cupy/cupy/issues"
"Source Code" = "https://github.com/cupy/cupy"

[tool.setuptools.packages.find]
include = ["cupy*", "cupyx*", "cupy_backends*"]

[tool.setuptools.dynamic]
version = { attr = "cupy._version.__version__" }

[tool.autopep8]
exclude = "*.git*, *.eggs*, *cupy/array_api*, *tests/cupy_tests/array_api_tests*, *docs/source*"

[tool.autopep8.per-file-ignores]
# ignore long lines containing arrays of numerical constants
"cupyx/scipy/special/_gammainc.py" = ["E501"]

[tool.mypy]
# Keep in sync with the list in .pre-commit-config.yaml
files = ["cupy", "cupyx", "cupy_backends", ".github", ".pfnci"]
ignore_missing_imports = true
disable_error_code = ["attr-defined"]

[tool.pytest.ini_options]
xfail_strict = true
testpaths = "tests"
addopts = "--strict-markers"
markers = ["slow", "multi_gpu"]
filterwarnings = [
  "error::FutureWarning",
  # ignore FutureWarning from cupy._util.experimental
  'ignore:.* is experimental\.:FutureWarning:cupy',
  "ignore::UserWarning",
  "error::DeprecationWarning",
  "error::PendingDeprecationWarning",
  "error::cupy.exceptions.VisibleDeprecationWarning",
  "error::cupy.exceptions.ComplexWarning",
  # distutils (Python 3.10)
  "ignore:The distutils(.+) is deprecated:DeprecationWarning",
  "ignore:dep_util is Deprecated:DeprecationWarning",
  # pkg_resources
  "ignore::DeprecationWarning:pkg_resources",
  "ignore:pkg_resources is deprecated",
  # importing old SciPy is warned because it tries to
  # import nose via numpy.testing
  'ignore::DeprecationWarning:scipy\._lib\._numpy_compat',
  # importing stats from old SciPy is warned because it tries to
  # import numpy.testing.decorators
  'ignore::DeprecationWarning:scipy\.stats\.morestats',
  # Using `scipy.sparse` against NumPy 1.15+ raises warning
  # as it uses `np.matrix` which is pending deprecation.
  # Also exclude `numpy.matrixlib.defmatrix` as SciPy and our
  # test code uses `np.asmatrix`, which internally calls
  # `np.matrix`.
  'ignore::PendingDeprecationWarning:scipy\.sparse\.\w+',
  'ignore::PendingDeprecationWarning:numpy\.matrixlib\.defmatrix',
  # pyreadline (dependency from optuna -> cliff -> cmd2) uses deprecated ABCs
  "ignore:Using or importing the ABCs from:DeprecationWarning:pyreadline",
  # Ignore warnings from Optuna 3.0 internal code
  # TODO(kmaehashi): Remove after the issue is fixed in Optuna.
  "ignore:(.+?) has been deprecated in v3.0.0:FutureWarning:optuna",
  # Ignore warnings from SQLAlchemy on which Optuna depends
  'ignore:Deprecated API features detected! These feature\(s\) are not compatible with SQLAlchemy 2\.0\.:DeprecationWarning:optuna',
  'ignore:(.+?)SQLAlchemy 2\.0(.+?):DeprecationWarning',
  # setuptools 65+
  # TODO(kmaehashi): Remove distutils from cupy_builder to remove this
  "ignore:Absolute path '(.+?)' is being replaced with a relative path '(.+?)' for outputs:DeprecationWarning:distutils",
]

[tool.coverage.run]
plugins = "Cython.Coverage"
include = ["cupy/*", "cupyx/*", "examples/*"]

[tool.coverage.report]
ecxlude_lines = ["if __name__ == .__main__.:"]

[tool.ruff]
line-length = 79
extend-exclude = [
  "cupy/array_api",
  "docs/source",
  "tests/cupy_tests/array_api_tests",
  "third_party",
  ".github",
  ".pfnci",
]

[tool.ruff.lint]
<<<<<<< HEAD
# TODO: Resolve UP035 (deprecated typing alias)
select = ["E", "FA", "F", "I002", "PYI", "W"]
extend-ignore = [
  "PYI018", # Allow unused private alias
  "PYI046", # Allow unused private protocol
]

[tool.ruff.lint.isort]
required-imports = ["from __future__ import annotations"]
=======
select = ["E", "F", "W", "UP", "I002", "FA", "PYI", "PLC01"]
extend-ignore = [
  "UP031", # printf-string-formatting
  "UP032", # f-string
]
>>>>>>> 081a76f8

[tool.ruff.lint.per-file-ignores]
"cupyx/scipy/special/_gammainc.py" = [
  "E501", # line-too-long (table of constants)
]
"tests/typing_tests/cupy_tests/creation_tests/test_basic.pyi" = [
  "E501", # line-too-long (long comments)
]

[tool.ruff.lint.isort]
required-imports = ["from __future__ import annotations"]<|MERGE_RESOLUTION|>--- conflicted
+++ resolved
@@ -134,23 +134,11 @@
 ]
 
 [tool.ruff.lint]
-<<<<<<< HEAD
-# TODO: Resolve UP035 (deprecated typing alias)
-select = ["E", "FA", "F", "I002", "PYI", "W"]
-extend-ignore = [
-  "PYI018", # Allow unused private alias
-  "PYI046", # Allow unused private protocol
-]
-
-[tool.ruff.lint.isort]
-required-imports = ["from __future__ import annotations"]
-=======
 select = ["E", "F", "W", "UP", "I002", "FA", "PYI", "PLC01"]
 extend-ignore = [
   "UP031", # printf-string-formatting
   "UP032", # f-string
 ]
->>>>>>> 081a76f8
 
 [tool.ruff.lint.per-file-ignores]
 "cupyx/scipy/special/_gammainc.py" = [
