--- conflicted
+++ resolved
@@ -3,29 +3,12 @@
 set -uex
 export DEBIAN_FRONTEND=noninteractive
 
-<<<<<<< HEAD
-# Add the deadsnakes PPA and update package lists
-apt-get update && apt-get install -y software-properties-common
-add-apt-repository ppa:deadsnakes/ppa
-apt-get update
-
-# Install necessary tools and dependencies
-apt-get install -y python3.9-dev \
-    python3-pip \
-    python3.9-distutils \
-    git 
-    
-python3.9 -m pip install -U pip wheel
-=======
 apt-get -y update
 DEBIAN_FRONTEND=noninteractive apt-get -y install \
     python3-dev python3-pip \
-    hipblas hipsparse rocsparse rocrand hiprand rocthrust rocsolver rocfft hipfft hipcub rocprim rccl
-
-hipconfig
+    hipblas hipsparse rocsparse rocrand hiprand rocthrust rocsolver hipsolver rocfft hipfft hipcub rocprim rccl
 
 python3 -m pip install -U pip wheel
->>>>>>> fe309de8
 
 # Install hipify-torch (pin for stability) 
 pip install git+https://github.com/ROCmSoftwarePlatform/hipify_torch.git@cbce9fbfd2783e932a45e3b47ca522e59b880c66
@@ -38,12 +21,6 @@
 export ROCM_HOME="/opt/rocm"
 export HCC_AMDGPU_TARGET="gfx908,gfx90a,gfx940,gfx941,gfx942"
 export CUPY_INSTALL_USE_HIP="1"
-<<<<<<< HEAD
 
-# Build CuPy on ROCm
-python3.9 -m pip install -v -e .
-python3.9 -c "import cupy; cupy.show_config()"
-=======
 python3 -m pip install -v -e .
 python3 -c "import cupy; cupy.show_config()"
->>>>>>> fe309de8
