--- conflicted
+++ resolved
@@ -106,7 +106,6 @@
 
     - name: Clean up disk space 
       run: |
-<<<<<<< HEAD
         sudo rm -rf \
             /usr/share/dotnet \
             /opt/ghc \
@@ -127,7 +126,4 @@
 
     - name: Build & Test
       run: 
-        docker run --rm -v "${PWD}:/src" -w /src "rocm/dev-ubuntu-22.04:6.1-complete" bash .github/workflows/pretest-rocm-test.sh
-=======
-        docker run --rm -v "${PWD}:/src" -w /src "rocm/dev-ubuntu-22.04:6.0" bash .github/workflows/pretest-rocm-test.sh
->>>>>>> fe309de8
+        docker run --rm -v "${PWD}:/src" -w /src "rocm/dev-ubuntu-22.04:6.1" bash .github/workflows/pretest-rocm-test.sh