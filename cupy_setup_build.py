--- conflicted
+++ resolved
@@ -281,7 +281,6 @@
         print('')
         print('-------- Configuring Module: {} --------'.format(module['name']))
         sys.stdout.flush()
-<<<<<<< HEAD
         if module['name'] == 'tc':
             # Search libtc_core.so
             library_dirs = list(filter(None, os.environ['LIBRARY_PATH'].split(':')))
@@ -346,14 +345,9 @@
                           'contains libtc_core.so to the LIBRARY_PATH '
                           'environment variable.']
         elif not check_library(compiler,
-                               includes=module['include'],
-                               include_dirs=settings['include_dirs']):
-=======
-        if not check_library(compiler,
                              includes=module['include'],
                              include_dirs=settings['include_dirs'],
                              define_macros=settings['define_macros']):
->>>>>>> f1fc2075
             errmsg = ['Include files not found: %s' % module['include'],
                       'Check your CFLAGS environment variable.']
         elif not check_library(compiler,
