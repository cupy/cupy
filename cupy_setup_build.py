from __future__ import print_function

import argparse
import copy
from distutils import ccompiler
from distutils import errors
from distutils import msvccompiler
from distutils import sysconfig
from distutils import unixccompiler
import glob
import os
from os import path
import shutil
import sys

import pkg_resources
import setuptools
from setuptools.command import build_ext
from setuptools.command import sdist

from install import build
from install.build import PLATFORM_DARWIN
from install.build import PLATFORM_LINUX
from install.build import PLATFORM_WIN32


required_cython_version = pkg_resources.parse_version('0.28.0')
ignore_cython_versions = [
]
use_hip = bool(int(os.environ.get('CUPY_INSTALL_USE_HIP', '0')))


# The value of the key 'file' is a list that contains extension names
# or tuples of an extension name and a list of other souces files
# required to build the extension such as .cpp files and .cu files.
#
#   <extension name> | (<extension name>, a list of <other source>)
#
# The extension name is also interpreted as the name of the Cython
# source file required to build the extension with appending '.pyx'
# file extension.
MODULES = []

cuda_files = [
    'cupy.core._dtype',
    'cupy.core._kernel',
    'cupy.core._memory_range',
    'cupy.core._routines_indexing',
    'cupy.core._routines_logic',
    'cupy.core._routines_manipulation',
    'cupy.core._routines_math',
    'cupy.core._routines_sorting',
    'cupy.core._routines_statistics',
    'cupy.core._scalar',
    'cupy.core.core',
    'cupy.core.dlpack',
    'cupy.core.flags',
    'cupy.core.internal',
    'cupy.core.fusion',
    'cupy.core.raw',
    'cupy.cuda.cublas',
    'cupy.cuda.cufft',
    'cupy.cuda.curand',
    'cupy.cuda.cusparse',
    'cupy.cuda.device',
    'cupy.cuda.driver',
    'cupy.cuda.memory',
    'cupy.cuda.memory_hook',
    'cupy.cuda.nvrtc',
    'cupy.cuda.pinned_memory',
    'cupy.cuda.profiler',
    'cupy.cuda.function',
    'cupy.cuda.stream',
    'cupy.cuda.runtime',
    'cupy.cuda.texture',
    'cupy.util',
]

if use_hip:
    MODULES.append({
        'name': 'cuda',
        'file': cuda_files,
        'include': [
            'hip/hip_runtime_api.h',
            'hip/hiprtc.h',
            'hipblas.h',
            'hiprand/hiprand.h',
        ],
        'libraries': [
            'hiprtc',
            'hip_hcc',
            'hipblas',
            'hiprand',
        ],
    })
else:
    MODULES.append({
        'name': 'cuda',
        'file': cuda_files,
        'include': [
            'cublas_v2.h',
            'cuda.h',
            'cuda_profiler_api.h',
            'cuda_runtime.h',
            'cufft.h',
            'curand.h',
            'cusparse.h',
            'nvrtc.h',
        ],
        'libraries': [
            'cublas',
            'cuda',
            'cudart',
            'cufft',
            'curand',
            'cusparse',
            'nvrtc',
        ],
        'check_method': build.check_cuda_version,
        'version_method': build.get_cuda_version,
    })

if use_hip:
    MODULES.append({
        'name': 'cusolver',
        'file': [
            'cupy.cuda.cusolver',
        ],
<<<<<<< HEAD
    })
else:
    MODULES.append({
        'name': 'cusolver',
=======
        'include': [
            'cusolverDn.h',
        ],
        'libraries': [
            'cusolver',
        ],
        'check_method': build.check_cuda_version,
    },
    {
        'name': 'cudnn',
        'file': [
            'cupy.cuda.cudnn',
            'cupy.cudnn',
        ],
        'include': [
            'cudnn.h',
        ],
        'libraries': [
            'cudnn',
        ],
        'check_method': build.check_cudnn_version,
        'version_method': build.get_cudnn_version,
    },
    {
        'name': 'nccl',
        'file': [
            'cupy.cuda.nccl',
        ],
        'include': [
            'nccl.h',
        ],
        'libraries': [
            'nccl',
        ],
        'check_method': build.check_nccl_version,
        'version_method': build.get_nccl_version,
    },
    {
        'name': 'nvtx',
        'file': [
            'cupy.cuda.nvtx',
        ],
        'include': [
            'nvToolsExt.h',
        ],
        'libraries': [
            'nvToolsExt' if not PLATFORM_WIN32 else 'nvToolsExt64_1',
        ],
        'check_method': build.check_nvtx,
    },
    {
        # The value of the key 'file' is a list that contains extension names
        # or tuples of an extension name and a list of other souces files
        # required to build the extension such as .cpp files and .cu files.
        #
        #   <extension name> | (<extension name>, a list of <other source>)
        #
        # The extension name is also interpreted as the name of the Cython
        # source file required to build the extension with appending '.pyx'
        # file extension.
        'name': 'thrust',
        'file': [
            ('cupy.cuda.thrust', ['cupy/cuda/cupy_thrust.cu']),
        ],
        'include': [
            'thrust/device_ptr.h',
            'thrust/sequence.h',
            'thrust/sort.h',
        ],
        'libraries': [
            'cudart',
        ],
        'check_method': build.check_cuda_version,
    },
    {
        'name': 'cutensor',
        'file': [
            'cupy.cuda.cutensor',
        ],
        'include': [
            'cutensor.h',
        ],
        'libraries': [
            'cutensor',
            'cublas',
            'cudart',
        ],
        'check_method': build.check_cutensor_version,
        'version_method': build.get_cutensor_version,
    },
    {
        'name': 'cub',
>>>>>>> 1b244bbd
        'file': [
            'cupy.cuda.cusolver',
        ],
        'include': [
            'cusolverDn.h',
        ],
        'libraries': [
            'cusolver',
        ],
        'check_method': build.check_cuda_version,
    })

MODULES.append({
    'name': 'cudnn',
    'file': [
        'cupy.cuda.cudnn',
        'cupy.cudnn',
    ],
    'include': [
        'cudnn.h',
    ],
    'libraries': [
        'cudnn',
    ],
    'check_method': build.check_cudnn_version,
    'version_method': build.get_cudnn_version,
})

MODULES.append({
    'name': 'nccl',
    'file': [
        'cupy.cuda.nccl',
    ],
    'include': [
        'nccl.h',
    ],
    'libraries': [
        'nccl',
    ],
    'check_method': build.check_nccl_version,
    'version_method': build.get_nccl_version,
})

MODULES.append({
    'name': 'nvtx',
    'file': [
        'cupy.cuda.nvtx',
    ],
    'include': [
        'nvToolsExt.h',
    ],
    'libraries': [
        'nvToolsExt' if not PLATFORM_WIN32 else 'nvToolsExt64_1',
    ],
    'check_method': build.check_nvtx,
})

MODULES.append({
    'name': 'cutensor',
    'file': [
        'cupy.cuda.cutensor',
    ],
    'include': [
        'cutensor.h',
    ],
    'libraries': [
        'cutensor',
        'cublas',
    ],
    'check_method': build.check_cutensor_version,
    'version_method': build.get_cutensor_version,
})

MODULES.append({
    'name': 'cub',
    'file': [
        ('cupy.cuda.cub', ['cupy/cuda/cupy_cub.cu']),
    ],
    'include': [
        'cub/util_namespace.cuh',  # dummy
    ],
    'libraries': [
        'cudart',
    ],
    'check_method': build.check_cuda_version,
})


if bool(int(os.environ.get('CUPY_SETUP_ENABLE_THRUST', 1))):
    if use_hip:
        MODULES.append({
            'name': 'thrust',
            'file': [
                ('cupy.cuda.thrust', ['cupy/cuda/cupy_thrust.cu']),
            ],
            'include': [
                'thrust/version.h',
            ],
            'libraries': [
                'hiprtc',
                'hip_hcc',
            ],
        })
    else:
        MODULES.append({
            'name': 'thrust',
            'file': [
                ('cupy.cuda.thrust', ['cupy/cuda/cupy_thrust.cu']),
            ],
            'include': [
                'thrust/device_ptr.h',
                'thrust/sequence.h',
                'thrust/sort.h',
            ],
            'libraries': [
                'cudart',
            ],
            'check_method': build.check_cuda_version,
        })


def ensure_module_file(file):
    if isinstance(file, tuple):
        return file
    else:
        return file, []


def module_extension_name(file):
    return ensure_module_file(file)[0]


def module_extension_sources(file, use_cython, no_cuda):
    pyx, others = ensure_module_file(file)
    base = path.join(*pyx.split('.'))
    if use_cython:
        pyx = base + '.pyx'
        if not os.path.exists(pyx):
            use_cython = False
            print(
                'NOTICE: Skipping cythonize as {} does not exist.'.format(pyx))
    if not use_cython:
        pyx = base + '.cpp'

    # If CUDA SDK is not available, remove CUDA C files from extension sources
    # and use stubs defined in header files.
    if no_cuda:
        others1 = []
        for source in others:
            base, ext = os.path.splitext(source)
            if ext == '.cu':
                continue
            others1.append(source)
        others = others1

    return [pyx] + others


def check_readthedocs_environment():
    return os.environ.get('READTHEDOCS', None) == 'True'


def check_library(compiler, includes=(), libraries=(),
                  include_dirs=(), library_dirs=(), define_macros=None,
                  extra_compile_args=()):

    source = ''.join(['#include <%s>\n' % header for header in includes])
    source += 'int main() {return 0;}'
    try:
        # We need to try to build a shared library because distutils
        # uses different option to build an executable and a shared library.
        # Especially when a user build an executable, distutils does not use
        # LDFLAGS environment variable.
        build.build_shlib(compiler, source, libraries,
                          include_dirs, library_dirs, define_macros,
                          extra_compile_args)
    except Exception as e:
        print(e)
        sys.stdout.flush()
        return False
    return True


def preconfigure_modules(compiler, settings):
    """Returns a list of modules buildable in given environment and settings.

    For each module in MODULES list, this function checks if the module
    can be built in the current environment and reports it.
    Returns a list of module names available.
    """

    nvcc_path = build.get_nvcc_path()
    summary = [
        '',
        '************************************************************',
        '* CuPy Configuration Summary                               *',
        '************************************************************',
        '',
        'Build Environment:',
        '  Include directories: {}'.format(str(settings['include_dirs'])),
        '  Library directories: {}'.format(str(settings['library_dirs'])),
        '  nvcc command       : {}'.format(
            nvcc_path if nvcc_path else '(not found)'),
        '',
        'Environment Variables:',
    ]

    for key in ['CFLAGS', 'LDFLAGS', 'LIBRARY_PATH',
                'CUDA_PATH', 'NVTOOLSEXT_PATH', 'NVCC',
                'ROCM_HOME']:
        summary += ['  {:<16}: {}'.format(key, os.environ.get(key, '(none)'))]

    summary += [
        '',
        'Modules:',
    ]

    ret = []
    for module in MODULES:
        installed = False
        status = 'No'
        errmsg = []

        if module['name'] == 'cutensor':
            cuda_version = build.get_cuda_version()
            cuda_version = str(cuda_version // 1000) + '.' + \
                str((cuda_version // 10) % 100)
            cutensor_path = os.environ.get('CUTENSOR_PATH', '')
            inc_path = os.path.join(cutensor_path, 'include')
            if os.path.exists(inc_path):
                settings['include_dirs'].append(inc_path)
            lib_path = os.path.join(cutensor_path, 'lib', cuda_version)
            if os.path.exists(lib_path):
                settings['library_dirs'].append(lib_path)

        print('')
        print('-------- Configuring Module: {} --------'.format(
            module['name']))
        sys.stdout.flush()
        if not check_library(
                compiler,
                includes=module['include'],
                include_dirs=settings['include_dirs'],
                define_macros=settings['define_macros'],
                extra_compile_args=settings['extra_compile_args']):
            errmsg = ['Include files not found: %s' % module['include'],
                      'Check your CFLAGS environment variable.']
        elif not check_library(
                compiler,
                libraries=module['libraries'],
                library_dirs=settings['library_dirs'],
                define_macros=settings['define_macros'],
                extra_compile_args=settings['extra_compile_args']):
            errmsg = ['Cannot link libraries: %s' % module['libraries'],
                      'Check your LDFLAGS environment variable.']
        elif ('check_method' in module and
                not module['check_method'](compiler, settings)):
            # Fail on per-library condition check (version requirements etc.)
            installed = True
            errmsg = ['The library is installed but not supported.']
        elif module['name'] == 'thrust' and nvcc_path is None:
            installed = True
            errmsg = ['nvcc command could not be found in PATH.',
                      'Check your PATH environment variable.']
        elif module['name'] == 'cub' and nvcc_path is None:
            installed = True
            errmsg = ['nvcc command could not be found in PATH.',
                      'Check your PATH environment variable.']
        else:
            installed = True
            status = 'Yes'
            ret.append(module['name'])

        if installed and 'version_method' in module:
            status += ' (version {})'.format(module['version_method'](True))

        summary += [
            '  {:<10}: {}'.format(module['name'], status)
        ]

        # If error message exists...
        if len(errmsg) != 0:
            summary += ['    -> {}'.format(m) for m in errmsg]

            # Skip checking other modules when CUDA is unavailable.
            if module['name'] == 'cuda':
                break

    if len(ret) != len(MODULES):
        if 'cuda' in ret:
            lines = [
                'WARNING: Some modules could not be configured.',
                'CuPy will be installed without these modules.',
            ]
        else:
            lines = [
                'ERROR: CUDA could not be found on your system.',
            ]
        summary += [
            '',
        ] + lines + [
            'Please refer to the Installation Guide for details:',
            'https://docs-cupy.chainer.org/en/stable/install.html',
            '',
        ]

    summary += [
        '************************************************************',
        '',
    ]

    print('\n'.join(summary))
    return ret, settings


def _rpath_base():
    if PLATFORM_LINUX:
        return '$ORIGIN'
    elif PLATFORM_DARWIN:
        return '@loader_path'
    else:
        raise Exception('not supported on this platform')


def make_extensions(options, compiler, use_cython):
    """Produce a list of Extension instances which passed to cythonize()."""

    no_cuda = options['no_cuda']
    use_hip = not no_cuda and options['use_hip']
    settings = build.get_compiler_setting(use_hip)

    include_dirs = settings['include_dirs']

    settings['include_dirs'] = [
        x for x in include_dirs if path.exists(x)]
    settings['library_dirs'] = [
        x for x in settings['library_dirs'] if path.exists(x)]

    # Adjust rpath to use CUDA libraries in `cupy/.data/lib/*.so`) from CuPy.
    use_wheel_libs_rpath = (
        0 < len(options['wheel_libs']) and not PLATFORM_WIN32)

    # In the environment with CUDA 7.5 on Ubuntu 16.04, gcc5.3 does not
    # automatically deal with memcpy because string.h header file has
    # been changed. This is a workaround for that environment.
    # See details in the below discussions:
    # https://github.com/BVLC/caffe/issues/4046
    # https://groups.google.com/forum/#!topic/theano-users/3ihQYiTRG4E
    settings['define_macros'].append(('_FORCE_INLINES', '1'))

    if options['linetrace']:
        settings['define_macros'].append(('CYTHON_TRACE', '1'))
        settings['define_macros'].append(('CYTHON_TRACE_NOGIL', '1'))
    if no_cuda:
        settings['define_macros'].append(('CUPY_NO_CUDA', '1'))
    if use_hip:
        settings['define_macros'].append(('CUPY_USE_HIP', '1'))
        settings['define_macros'].append(('__HIP_PLATFORM_HCC__', '1'))

    available_modules = []
    if no_cuda:
        available_modules = [m['name'] for m in MODULES]
    else:
        available_modules, settings = preconfigure_modules(compiler, settings)
        if 'cuda' not in available_modules:
            raise Exception('Your CUDA environment is invalid. '
                            'Please check above error log.')

    ret = []
    for module in MODULES:
        if module['name'] not in available_modules:
            continue

        s = settings.copy()
        if not no_cuda:
            s['libraries'] = module['libraries']

        compile_args = s.setdefault('extra_compile_args', [])
        link_args = s.setdefault('extra_link_args', [])

        if module['name'] == 'cusolver':
            compile_args = s.setdefault('extra_compile_args', [])
            link_args = s.setdefault('extra_link_args', [])
            # openmp is required for cusolver
            if use_hip:
                pass
            elif compiler.compiler_type == 'unix' and not PLATFORM_DARWIN:
                # In mac environment, openmp is not required.
                compile_args.append('-fopenmp')
                link_args.append('-fopenmp')
            elif compiler.compiler_type == 'msvc':
                compile_args.append('/openmp')

        original_s = s
        for f in module['file']:
            s = copy.deepcopy(original_s)
            name = module_extension_name(f)

            rpath = []
            if not options['no_rpath']:
                # Add library directories (e.g., `/usr/local/cuda/lib64`) to
                # RPATH.
                rpath += s['library_dirs']

            if use_wheel_libs_rpath:
                # Add `cupy/.data/lib` (where shared libraries included in
                # wheels reside) to RPATH.
                # The path is resolved relative to the module, e.g., use
                # `$ORIGIN/.data/lib` for `cupy/cudnn.so` and
                # `$ORIGIN/../.data/lib` for `cupy/cuda/cudnn.so`.
                depth = name.count('.') - 1
                rpath.append(
                    '{}{}/.data/lib'.format(_rpath_base(), '/..' * depth))

            if not PLATFORM_WIN32 and not PLATFORM_LINUX:
                s['runtime_library_dirs'] = rpath
            if (PLATFORM_LINUX and s['library_dirs']) or PLATFORM_DARWIN:
                ldflag = '-Wl,'
                if PLATFORM_LINUX:
                    ldflag += '--disable-new-dtags,'
                ldflag += ','.join('-rpath,' + p for p in rpath)
                args = s.setdefault('extra_link_args', [])
                args.append(ldflag)
                if PLATFORM_DARWIN:
                    # -rpath is only supported when targeting Mac OS X 10.5 or
                    # later
                    args.append('-mmacosx-version-min=10.5')

            sources = module_extension_sources(f, use_cython, no_cuda)
            extension = setuptools.Extension(name, sources, **s)
            ret.append(extension)

    return ret


# TODO(oktua): use enviriment variable
def parse_args():
    parser = argparse.ArgumentParser(add_help=False)

    parser.add_argument(
        '--cupy-package-name', type=str, default='cupy',
        help='alternate package name')
    parser.add_argument(
        '--cupy-long-description', type=str, default=None,
        help='path to the long description file')
    parser.add_argument(
        '--cupy-wheel-lib', type=str, action='append', default=[],
        help='shared library to copy into the wheel '
             '(can be specified for multiple times)')
    parser.add_argument(
        '--cupy-wheel-include', type=str, action='append', default=[],
        help='An include file to copy into the wheel. '
             'Delimited by a colon. '
             'The former part is a full path of the source include file and '
             'the latter is the relative path within cupy wheel. '
             '(can be specified for multiple times)')
    parser.add_argument(
        '--cupy-no-rpath', action='store_true', default=False,
        help='disable adding default library directories to RPATH')
    parser.add_argument(
        '--cupy-profile', action='store_true', default=False,
        help='enable profiling for Cython code')
    parser.add_argument(
        '--cupy-coverage', action='store_true', default=False,
        help='enable coverage for Cython code')
    parser.add_argument(
        '--cupy-no-cuda', action='store_true', default=False,
        help='build CuPy with stub header file')
    # parser.add_argument(
    #     '--cupy-use-hip', action='store_true', default=False,
    #     help='build CuPy with HIP')

    opts, sys.argv = parser.parse_known_args(sys.argv)

    arg_options = {
        'package_name': opts.cupy_package_name,
        'long_description': opts.cupy_long_description,
        'wheel_libs': opts.cupy_wheel_lib,  # list
        'wheel_includes': opts.cupy_wheel_include,  # list
        'no_rpath': opts.cupy_no_rpath,
        'profile': opts.cupy_profile,
        'linetrace': opts.cupy_coverage,
        'annotate': opts.cupy_coverage,
        'no_cuda': opts.cupy_no_cuda,
        'use_hip': use_hip  # opts.cupy_use_hip,
    }
    if check_readthedocs_environment():
        arg_options['no_cuda'] = True
    return arg_options


cupy_setup_options = parse_args()
print('Options:', cupy_setup_options)


def get_package_name():
    return cupy_setup_options['package_name']


def get_long_description():
    path = cupy_setup_options['long_description']
    if path is None:
        return None
    with open(path) as f:
        return f.read()


def prepare_wheel_libs():
    """Prepare shared libraries and include files for wheels.

    On Windows, DLLs will be placed under `cupy/cuda`.
    On other platforms, shared libraries are placed under `cupy/.data/lib` and
    RUNPATH will be set to this directory later.
    Include files are placed under `cupy/.data/include`.
    """
    data_dir = '.data'
    if os.path.exists(data_dir):
        print('Removing directory: {}'.format(data_dir))
        shutil.rmtree(data_dir)

    if PLATFORM_WIN32:
        lib_dirname = 'cuda'
        # Clean up existing libraries.
        libfiles = glob.glob('cupy/{}/*.dll'.format(lib_dirname))
        for libfile in libfiles:
            print('Removing file: {}'.format(libfile))
            os.remove(libfile)
    else:
        lib_dirname = os.path.join(data_dir, 'lib')

    include_dirname = os.path.join(data_dir, 'include')

    # Collect files to copy
    files_to_copy = []

    # Library files
    lib_base_path = os.path.join('cupy', lib_dirname)
    for srcpath in cupy_setup_options['wheel_libs']:
        relpath = os.path.basename(srcpath)
        dstpath = path.join(lib_base_path, relpath)
        files_to_copy.append((
            srcpath,
            dstpath,
            path.join(lib_dirname, relpath)))

    # Include files
    include_base_path = os.path.join('cupy', include_dirname)
    for include_path_spec in cupy_setup_options['wheel_includes']:
        # TODO(niboshi): Consider using platform-dependent path delimiter.
        srcpath, relpath = include_path_spec.rsplit(':', 1)
        dstpath = os.path.join(include_base_path, relpath)
        files_to_copy.append((
            srcpath,
            dstpath,
            path.join(include_dirname, relpath)))

    # Copy
    package_data = []
    for srcpath, dstpath, package_path in files_to_copy:
        # Note: symlink is resolved by shutil.copy2.
        print('Copying file for wheel: {}'.format(srcpath))
        dirpath = os.path.dirname(dstpath)
        if not os.path.isdir(dirpath):
            os.makedirs(dirpath)
        shutil.copy2(srcpath, dstpath)
        package_data.append(package_path)

    return package_data


try:
    import Cython
    import Cython.Build
    cython_version = pkg_resources.parse_version(Cython.__version__)
    cython_available = (
        cython_version >= required_cython_version and
        cython_version not in ignore_cython_versions)
except ImportError:
    cython_available = False


def cythonize(extensions, arg_options):
    directive_keys = ('linetrace', 'profile')
    directives = {key: arg_options[key] for key in directive_keys}

    # Embed signatures for Sphinx documentation.
    directives['embedsignature'] = True

    cythonize_option_keys = ('annotate',)
    cythonize_options = {key: arg_options[key]
                         for key in cythonize_option_keys}

    return Cython.Build.cythonize(
        extensions, verbose=True, language_level=3,
        compiler_directives=directives, **cythonize_options)


def check_extensions(extensions):
    for x in extensions:
        for f in x.sources:
            if not path.isfile(f):
                raise RuntimeError('''\
Missing file: {}
Please install Cython {} or later. Please also check the version of Cython.
See https://docs-cupy.chainer.org/en/stable/install.html for details.
'''.format(f, required_cython_version))


def get_ext_modules(use_cython=False):
    arg_options = cupy_setup_options

    # We need to call get_config_vars to initialize _config_vars in distutils
    # see #1849
    sysconfig.get_config_vars()
    compiler = ccompiler.new_compiler()
    sysconfig.customize_compiler(compiler)

    extensions = make_extensions(arg_options, compiler, use_cython)

    return extensions


def _nvcc_gencode_options(cuda_version):
    """Returns NVCC GPU code generation options."""

    if sys.argv == ['setup.py', 'develop']:
        return []

    envcfg = os.getenv('CUPY_NVCC_GENERATE_CODE', None)
    if envcfg:
        return ['--generate-code={}'.format(envcfg)]

    # The arch_list specifies virtual architectures, such as 'compute_61', and
    # real architectures, such as 'sm_61', for which the CUDA input files are
    # to be compiled.
    #
    # The syntax of an entry of the list is
    #
    #     entry ::= virtual_arch | (virtual_arch, real_arch)
    #
    # where virtual_arch is a string which means a virtual architecture and
    # real_arch is a string which means a real architecture.
    #
    # If a virtual architecture is supplied, NVCC generates a PTX code for the
    # virtual architecture. If a pair of a virtual architecture and a real
    # architecture is supplied, NVCC generates a PTX code for the virtual
    # architecture as well as a cubin code for the real architecture.
    #
    # For example, making NVCC generate a PTX code for 'compute_60' virtual
    # architecture, the arch_list has an entry of 'compute_60'.
    #
    #     arch_list = ['compute_60']
    #
    # For another, making NVCC generate a PTX code for 'compute_61' virtual
    # architecture and a cubin code for 'sm_61' real architecture, the
    # arch_list has an entry of ('compute_61', 'sm_61').
    #
    #     arch_list = [('compute_61', 'sm_61')]

    arch_list = ['compute_30',
                 'compute_50']

    if cuda_version >= 10000:
        arch_list += [('compute_60', 'sm_60'),
                      ('compute_61', 'sm_61'),
                      ('compute_70', 'sm_70'),
                      ('compute_75', 'sm_75'),
                      'compute_70']
    elif cuda_version >= 9000:
        arch_list += [('compute_60', 'sm_60'),
                      ('compute_61', 'sm_61'),
                      ('compute_70', 'sm_70'),
                      'compute_70']
    elif cuda_version >= 8000:
        arch_list += [('compute_60', 'sm_60'),
                      ('compute_61', 'sm_61'),
                      'compute_60']

    options = []
    for arch in arch_list:
        if type(arch) is tuple:
            virtual_arch, real_arch = arch
            options.append('--generate-code=arch={},code={}'.format(
                virtual_arch, real_arch))
        else:
            options.append('--generate-code=arch={},code={}'.format(
                arch, arch))

    return options


class _UnixCCompiler(unixccompiler.UnixCCompiler):
    src_extensions = list(unixccompiler.UnixCCompiler.src_extensions)
    src_extensions.append('.cu')

    def _compile(self, obj, src, ext, cc_args, extra_postargs, pp_opts):
        # For sources other than CUDA C ones, just call the super class method.
        if os.path.splitext(src)[1] != '.cu':
            return unixccompiler.UnixCCompiler._compile(
                self, obj, src, ext, cc_args, extra_postargs, pp_opts)

        if use_hip:
            return self._comiple_unix_hipcc(
                obj, src, ext, cc_args, extra_postargs, pp_opts)

        # For CUDA C source files, compile them with NVCC.
        _compiler_so = self.compiler_so
        try:
            nvcc_path = build.get_nvcc_path()
            base_opts = build.get_compiler_base_options()
            self.set_executable('compiler_so', nvcc_path)

            cuda_version = build.get_cuda_version()
            postargs = _nvcc_gencode_options(cuda_version) + [
                '-O2', '--compiler-options="-fPIC"', '--std=c++11']
            print('NVCC options:', postargs)

            return unixccompiler.UnixCCompiler._compile(
                self, obj, src, ext, base_opts + cc_args, postargs, pp_opts)
        finally:
            self.compiler_so = _compiler_so

    def _comiple_unix_hipcc(self,
                            obj, src, ext, cc_args, extra_postargs, pp_opts):
        # For CUDA C source files, compile them with HIPCC.
        _compiler_so = self.compiler_so
        try:
            rcom_path = build.get_hipcc_path()
            base_opts = build.get_compiler_base_options()
            self.set_executable('compiler_so', rcom_path)

            postargs = ['-O2', '-fPIC']
            print('HIPCC options:', postargs)

            return unixccompiler.UnixCCompiler._compile(
                self, obj, src, ext, base_opts + cc_args, postargs, pp_opts)
        finally:
            self.compiler_so = _compiler_so

    def link(self, target_desc, objects, output_filename, *args):
        use_hipcc = False
        if use_hip:
            for i in objects:
                if 'cupy_thrust.o' in i:
                    use_hipcc = True
        if use_hipcc:
            _compiler_cxx = self.compiler_cxx
            try:
                rcom_path = build.get_hipcc_path()
                self.set_executable('compiler_cxx', rcom_path)

                return unixccompiler.UnixCCompiler.link(
                    self, target_desc, objects, output_filename, *args)
            finally:
                self.compiler_cxx = _compiler_cxx
        else:
            return unixccompiler.UnixCCompiler.link(
                self, target_desc, objects, output_filename, *args)


class _MSVCCompiler(msvccompiler.MSVCCompiler):
    _cu_extensions = ['.cu']

    src_extensions = list(unixccompiler.UnixCCompiler.src_extensions)
    src_extensions.extend(_cu_extensions)

    def _compile_cu(self, sources, output_dir=None, macros=None,
                    include_dirs=None, debug=0, extra_preargs=None,
                    extra_postargs=None, depends=None):
        # Compile CUDA C files, mainly derived from UnixCCompiler._compile().

        macros, objects, extra_postargs, pp_opts, _build = \
            self._setup_compile(output_dir, macros, include_dirs, sources,
                                depends, extra_postargs)

        compiler_so = build.get_nvcc_path()
        cc_args = self._get_cc_args(pp_opts, debug, extra_preargs)
        cuda_version = build.get_cuda_version()
        postargs = _nvcc_gencode_options(cuda_version) + ['-O2']
        postargs += ['-Xcompiler', '/MD']
        print('NVCC options:', postargs)

        for obj in objects:
            try:
                src, ext = _build[obj]
            except KeyError:
                continue
            try:
                self.spawn(compiler_so + cc_args + [src, '-o', obj] + postargs)
            except errors.DistutilsExecError as e:
                raise errors.CompileError(str(e))

        return objects

    def compile(self, sources, **kwargs):
        # Split CUDA C sources and others.
        cu_sources = []
        other_sources = []
        for source in sources:
            if os.path.splitext(source)[1] == '.cu':
                cu_sources.append(source)
            else:
                other_sources.append(source)

        # Compile source files other than CUDA C ones.
        other_objects = msvccompiler.MSVCCompiler.compile(
            self, other_sources, **kwargs)

        # Compile CUDA C sources.
        cu_objects = self._compile_cu(cu_sources, **kwargs)

        # Return compiled object filenames.
        return other_objects + cu_objects


class sdist_with_cython(sdist.sdist):

    """Custom `sdist` command with cyhonizing."""

    def __init__(self, *args, **kwargs):
        if not cython_available:
            raise RuntimeError('Cython is required to make sdist.')
        ext_modules = get_ext_modules(True)  # get .pyx modules
        cythonize(ext_modules, cupy_setup_options)
        sdist.sdist.__init__(self, *args, **kwargs)


class custom_build_ext(build_ext.build_ext):

    """Custom `build_ext` command to include CUDA C source files."""

    def run(self):
        if build.get_nvcc_path() is not None:
            def wrap_new_compiler(func):
                def _wrap_new_compiler(*args, **kwargs):
                    try:
                        return func(*args, **kwargs)
                    except errors.DistutilsPlatformError:
                        if not PLATFORM_WIN32:
                            CCompiler = _UnixCCompiler
                        else:
                            CCompiler = _MSVCCompiler
                        return CCompiler(
                            None, kwargs['dry_run'], kwargs['force'])
                return _wrap_new_compiler
            ccompiler.new_compiler = wrap_new_compiler(ccompiler.new_compiler)
            # Intentionally causes DistutilsPlatformError in
            # ccompiler.new_compiler() function to hook.
            self.compiler = 'nvidia'
        if cython_available:
            ext_modules = get_ext_modules(True)  # get .pyx modules
            cythonize(ext_modules, cupy_setup_options)
        check_extensions(self.extensions)
        build_ext.build_ext.run(self)<|MERGE_RESOLUTION|>--- conflicted
+++ resolved
@@ -126,105 +126,10 @@
         'file': [
             'cupy.cuda.cusolver',
         ],
-<<<<<<< HEAD
     })
 else:
     MODULES.append({
         'name': 'cusolver',
-=======
-        'include': [
-            'cusolverDn.h',
-        ],
-        'libraries': [
-            'cusolver',
-        ],
-        'check_method': build.check_cuda_version,
-    },
-    {
-        'name': 'cudnn',
-        'file': [
-            'cupy.cuda.cudnn',
-            'cupy.cudnn',
-        ],
-        'include': [
-            'cudnn.h',
-        ],
-        'libraries': [
-            'cudnn',
-        ],
-        'check_method': build.check_cudnn_version,
-        'version_method': build.get_cudnn_version,
-    },
-    {
-        'name': 'nccl',
-        'file': [
-            'cupy.cuda.nccl',
-        ],
-        'include': [
-            'nccl.h',
-        ],
-        'libraries': [
-            'nccl',
-        ],
-        'check_method': build.check_nccl_version,
-        'version_method': build.get_nccl_version,
-    },
-    {
-        'name': 'nvtx',
-        'file': [
-            'cupy.cuda.nvtx',
-        ],
-        'include': [
-            'nvToolsExt.h',
-        ],
-        'libraries': [
-            'nvToolsExt' if not PLATFORM_WIN32 else 'nvToolsExt64_1',
-        ],
-        'check_method': build.check_nvtx,
-    },
-    {
-        # The value of the key 'file' is a list that contains extension names
-        # or tuples of an extension name and a list of other souces files
-        # required to build the extension such as .cpp files and .cu files.
-        #
-        #   <extension name> | (<extension name>, a list of <other source>)
-        #
-        # The extension name is also interpreted as the name of the Cython
-        # source file required to build the extension with appending '.pyx'
-        # file extension.
-        'name': 'thrust',
-        'file': [
-            ('cupy.cuda.thrust', ['cupy/cuda/cupy_thrust.cu']),
-        ],
-        'include': [
-            'thrust/device_ptr.h',
-            'thrust/sequence.h',
-            'thrust/sort.h',
-        ],
-        'libraries': [
-            'cudart',
-        ],
-        'check_method': build.check_cuda_version,
-    },
-    {
-        'name': 'cutensor',
-        'file': [
-            'cupy.cuda.cutensor',
-        ],
-        'include': [
-            'cutensor.h',
-        ],
-        'libraries': [
-            'cutensor',
-            'cublas',
-            'cudart',
-        ],
-        'check_method': build.check_cutensor_version,
-        'version_method': build.get_cutensor_version,
-    },
-    {
-        'name': 'cub',
->>>>>>> 1b244bbd
         'file': [
             'cupy.cuda.cusolver',
         ],
