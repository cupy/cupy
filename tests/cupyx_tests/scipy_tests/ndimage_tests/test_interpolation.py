import numpy
import pytest

import cupy
from cupy.cuda import runtime
from cupy import testing
import cupyx.scipy.ndimage
from cupyx.scipy.ndimage import _util

try:
    import scipy
    import scipy.ndimage
    scipy_version = numpy.lib.NumpyVersion(scipy.__version__)
except ImportError:
    pass

try:
    import cv2
except ImportError:
    pass

# testing these modes can only be tested against SciPy >= 1.6.0+
scipy16_modes = ['wrap', 'grid-wrap', 'reflect', 'grid-mirror',
                 'grid-constant']
# these modes are okay to test on older SciPy
legacy_modes = ['constant', 'nearest', 'mirror']


def _conditional_scipy_version_skip(mode, order):
    if ((mode in scipy16_modes or (mode != 'mirror' and order > 1)) and
            (scipy_version < '1.6.0')):
        pytest.skip(
            'SciPy >= 1.6.0 needed to test this mode/order combination.')


@testing.parameterize(*testing.product({
    'output': [None, numpy.float64, 'f', float, 'empty'],
    'order': [0, 1, 2, 3, 4, 5],
    'mode': ['constant', 'nearest', 'mirror'] + scipy16_modes,
    'cval': [1.0],
    'prefilter': [True],
}))
@testing.with_requires('scipy')
@pytest.mark.skipif(runtime.is_hip, reason='ROCm/HIP may have a bug')
class TestMapCoordinates:

    _multiprocess_can_split = True

    def _map_coordinates(self, xp, scp, a, coordinates):
        _conditional_scipy_version_skip(self.mode, self.order)
        map_coordinates = scp.ndimage.map_coordinates
        if self.output == 'empty':
            output = xp.empty(coordinates.shape[1:], dtype=a.dtype)
            return_value = map_coordinates(a, coordinates, output, self.order,
                                           self.mode, self.cval,
                                           self.prefilter)
            assert return_value is None or return_value is output
            return output
        else:
            return map_coordinates(a, coordinates, self.output, self.order,
                                   self.mode, self.cval, self.prefilter)

    @testing.for_float_dtypes(no_float16=True)
    @testing.numpy_cupy_allclose(atol=1e-4, scipy_name='scp')
    def test_map_coordinates_float(self, xp, scp, dtype):
        a = testing.shaped_random((100, 100), xp, dtype)
        coordinates = testing.shaped_random((a.ndim, 100), xp, dtype)
        return self._map_coordinates(xp, scp, a, coordinates)

    @testing.for_complex_dtypes()
    @testing.numpy_cupy_allclose(atol=1e-4, scipy_name='scp')
    @testing.with_requires('scipy>=1.6.0')
    def test_map_coordinates_complex_float(self, xp, scp, dtype):
        # promote output to a complex dtype
        if self.output == numpy.float64:
            self.output = numpy.complex128
        elif self.output == float:
            self.output = complex
        elif self.output == 'f':
            self.output = 'F'
        a = testing.shaped_random((100, 100), xp, dtype)
        coordinates = testing.shaped_random((a.ndim, 100), xp, xp.float64)
        return self._map_coordinates(xp, scp, a, coordinates)

    @testing.for_float_dtypes(no_float16=True)
    @testing.numpy_cupy_allclose(atol=1e-4, scipy_name='scp')
    def test_map_coordinates_fortran_order(self, xp, scp, dtype):
        a = testing.shaped_random((100, 100), xp, dtype)
        coordinates = testing.shaped_random((a.ndim, 100), xp, dtype)
        a = xp.asfortranarray(a)
        coordinates = xp.asfortranarray(coordinates)
        return self._map_coordinates(xp, scp, a, coordinates)

    @testing.for_float_dtypes(no_float16=True)
    @testing.numpy_cupy_allclose(atol=1e-4, scipy_name='scp')
    def test_map_coordinates_float_nd_coords(self, xp, scp, dtype):
        a = testing.shaped_random((100, 100), xp, dtype)
        coordinates = testing.shaped_random((a.ndim, 10, 10), xp, dtype,
                                            scale=99.0)
        return self._map_coordinates(xp, scp, a, coordinates)

    @testing.for_int_dtypes(no_bool=True)
    @testing.numpy_cupy_allclose(atol=1e-4, scipy_name='scp')
    def test_map_coordinates_int(self, xp, scp, dtype):
        if numpy.lib.NumpyVersion(scipy.__version__) < '1.0.0':
            if dtype in (numpy.dtype('l'), numpy.dtype('q')):
                dtype = numpy.int64
            elif dtype in (numpy.dtype('L'), numpy.dtype('Q')):
                dtype = numpy.uint64

        a = testing.shaped_random((100, 100), xp, dtype)
        coordinates = testing.shaped_random((a.ndim, 100), xp, dtype)
        out = self._map_coordinates(xp, scp, a, coordinates)
        float_out = self._map_coordinates(xp, scp, a.astype(xp.float64),
                                          coordinates) % 1
        half = xp.full_like(float_out, 0.5)
        out[xp.isclose(float_out, half, atol=1e-5)] = 0
        return out


@testing.parameterize(*testing.product({
    'order': [0, 1, 2, 3, 4, 5],
    'mode': ['constant', 'nearest', 'mirror'] + scipy16_modes,
}))
@testing.with_requires('scipy')
@pytest.mark.skipif(runtime.is_hip, reason='ROCm/HIP may have a bug')
class TestMapCoordinatesHalfInteger:

    def _map_coordinates(self, xp, scp, a, coordinates):
        _conditional_scipy_version_skip(self.mode, self.order)
        map_coordinates = scp.ndimage.map_coordinates
        return map_coordinates(a, coordinates, None, self.order, self.mode)

    @testing.for_float_dtypes(no_float16=True)
    @testing.numpy_cupy_allclose(atol=1e-4, scipy_name='scp')
    def test_map_coordinates_float(self, xp, scp, dtype):
        # Half integer coordinate rounding test case from:
        # https://github.com/cupy/cupy/issues/4550
        a = testing.shaped_arange((4, 3), xp, dtype)
        coordinates = xp.array([[0.5, 2], [0.5, 1]])
        return self._map_coordinates(xp, scp, a, coordinates)


@testing.parameterize(*testing.product({
    'matrix_shape': [(2,), (2, 2), (2, 3), (3, 3)],
    'offset': [0.3, [-1.3, 1.3]],
    'output_shape': [None],
    'output': [None, numpy.float64, 'empty'],
    'order': [0, 1, 2, 3, 4, 5],
    'mode': legacy_modes + scipy16_modes,
    'cval': [1.0],
    'prefilter': [False, True],
}))
@testing.with_requires('scipy')
@pytest.mark.skipif(runtime.is_hip, reason='ROCm/HIP may have a bug')
class TestAffineTransform:

    _multiprocess_can_split = True

    def _affine_transform(self, xp, scp, a, matrix):
        _conditional_scipy_version_skip(self.mode, self.order)
        ver = numpy.lib.NumpyVersion(scipy.__version__)
        if ver < '1.0.0' and matrix.ndim == 2 and matrix.shape[1] == 3:
            return xp.empty(0)

        if matrix.shape == (3, 3):
            matrix[-1, 0:-1] = 0
            matrix[-1, -1] = 1
        affine_transform = scp.ndimage.affine_transform
        if self.output == 'empty':
            output = xp.empty_like(a)
            return_value = affine_transform(a, matrix, self.offset,
                                            self.output_shape, output,
                                            self.order, self.mode, self.cval,
                                            self.prefilter)
            assert return_value is None or return_value is output
            return output
        else:
            return affine_transform(a, matrix, self.offset, self.output_shape,
                                    self.output, self.order, self.mode,
                                    self.cval, self.prefilter)

    @testing.for_float_dtypes(no_float16=True)
    @testing.numpy_cupy_allclose(atol=1e-5, scipy_name='scp')
    def test_affine_transform_float(self, xp, scp, dtype):
        a = testing.shaped_random((100, 100), xp, dtype)
        matrix = testing.shaped_random(self.matrix_shape, xp, dtype)
        return self._affine_transform(xp, scp, a, matrix)

    @testing.for_complex_dtypes()
    @testing.numpy_cupy_allclose(rtol=1e-6, atol=1e-5, scipy_name='scp')
    @testing.with_requires('scipy>=1.6.0')
    def test_affine_transform_complex_float(self, xp, scp, dtype):
        if self.output == numpy.float64:
            # must promote output to a complex dtype
            self.output = numpy.complex128
        a = testing.shaped_random((100, 100), xp, dtype)
        matrix = testing.shaped_random(self.matrix_shape, xp, xp.float64)
        return self._affine_transform(xp, scp, a, matrix)

    @testing.for_float_dtypes(no_float16=True)
    @testing.numpy_cupy_allclose(atol=1e-5, scipy_name='scp')
    def test_affine_transform_fortran_order(self, xp, scp, dtype):
        a = testing.shaped_random((100, 100), xp, dtype)
        a = xp.asfortranarray(a)
        matrix = testing.shaped_random(self.matrix_shape, xp, dtype)
        matrix = xp.asfortranarray(matrix)
        return self._affine_transform(xp, scp, a, matrix)

    def _hip_skip_invalid_condition(self):
        if (runtime.is_hip
                and self.matrix_shape in [(2,), (2, 2)]
                and self.order in [2, 3, 4, 5]
                and self.output in [None, 'empty']
                and self.prefilter):
            pytest.xfail('ROCm/HIP may have a bug')

    @testing.for_int_dtypes(no_bool=True)
    @testing.numpy_cupy_allclose(atol=1e-5, scipy_name='scp')
    def test_affine_transform_int(self, xp, scp, dtype):
        self._hip_skip_invalid_condition()

        if numpy.lib.NumpyVersion(scipy.__version__) < '1.0.0':
            if dtype in (numpy.dtype('l'), numpy.dtype('q')):
                dtype = numpy.int64
            elif dtype in (numpy.dtype('L'), numpy.dtype('Q')):
                dtype = numpy.uint64

        a = testing.shaped_random((100, 100), xp, dtype)
        matrix = testing.shaped_random(self.matrix_shape, xp, dtype)
        out = self._affine_transform(xp, scp, a, matrix)
        float_out = self._affine_transform(xp, scp, a.astype(xp.float64),
                                           matrix) % 1
        half = xp.full_like(float_out, 0.5)
        out[xp.isclose(float_out, half, atol=1e-5)] = 0
        return out


@testing.with_requires('scipy')
@pytest.mark.skipif(runtime.is_hip, reason='ROCm/HIP may have a bug')
class TestAffineExceptions:

    def test_invalid_affine_ndim(self):
        ndimage_modules = (scipy.ndimage, cupyx.scipy.ndimage)
        for (xp, ndi) in zip((numpy, cupy), ndimage_modules):
            x = xp.ones((8, 8, 8))
            with pytest.raises(RuntimeError):
                ndi.affine_transform(x, xp.ones((3, 3, 3)))
            with pytest.raises(RuntimeError):
                ndi.affine_transform(x, xp.ones(()))

    def test_invalid_affine_shape(self):
        ndimage_modules = (scipy.ndimage, cupyx.scipy.ndimage)
        for (xp, ndi) in zip((numpy, cupy), ndimage_modules):
            x = xp.ones((8, 8, 8))
            with pytest.raises(RuntimeError):
                ndi.affine_transform(x, xp.ones((0, 3)))
            with pytest.raises(RuntimeError):
                ndi.affine_transform(x, xp.eye(x.ndim - 1))
            with pytest.raises(RuntimeError):
                ndi.affine_transform(x, xp.eye(x.ndim + 2))
            with pytest.raises(RuntimeError):
                ndi.affine_transform(x, xp.eye(x.ndim)[:, :-1])

    @testing.with_requires('scipy>=1.6.0')
    def test_invalid_output_dtype(self):
        # real output array with complex input is not allowed
        ndimage_modules = (scipy.ndimage, cupyx.scipy.ndimage)
        for (xp, ndi) in zip((numpy, cupy), ndimage_modules):
            x = xp.ones((8, 8, 8), dtype=numpy.complex128)
            output = xp.ones_like(x, dtype=x.real.dtype)
            with pytest.raises(RuntimeError):
                ndi.affine_transform(x, xp.ones((0, 3)), output=output)

    def test_invalid_texture_arguments(self):
        if runtime.is_hip:
            pytest.skip('texture memory not supported yet')

        aft = cupyx.scipy.ndimage.affine_transform
        x = [cupy.ones((8, ) * n, dtype=cupy.float32) for n in range(1, 5)]

        # (ndim < 2) and (ndim > 3) must fail
        for i in [0, 3]:
            with pytest.raises(ValueError):
                aft(x[i], cupy.eye(i + 1, dtype=cupy.float32),
                    texture_memory=True)
        # wrong input dtype
        for dt in [cupy.float16, cupy.float64, cupy.int32, cupy.int64]:
            with pytest.raises(ValueError):
                aft(cupy.ones((8, 8), dtype=dt),
                    cupy.eye(3, dtype=cupy.float32), texture_memory=True)
        # wrong matrix shape
        for i in range(len(x)):
            with pytest.raises(ValueError):
                aft(x[i], cupy.eye(i, dtype=cupy.float32),
                    texture_memory=True)
        # wrong output
        with pytest.raises(ValueError):
            aft(x[2], cupy.eye(3, dtype=cupy.float32), output='wrong',
                texture_memory=True)
        # wrong mode
        for m in ['mirror', 'reflect', 'wrap', 'grid-mirror',
                  'grid-wrap', 'grid-constant', 'opencv']:
            with pytest.raises(ValueError):
                aft(x[2], cupy.eye(3, dtype=cupy.float32), mode=m,
                    texture_memory=True)
        # non matching output_shape and output's shape
        with pytest.raises(ValueError):
            output = cupy.empty((7, 7, 7), dtype=cupy.float32)
            aft(x[2], cupy.eye(3, dtype=cupy.float32), output_shape=(8, 8, 8),
                output=output, texture_memory=True)
        # non matching output_shape and input shape
        with pytest.raises(ValueError):
            aft(x[2], cupy.eye(3, dtype=cupy.float32), output_shape=(7, 7, 7),
                texture_memory=True)


@pytest.mark.skipif(runtime.is_hip, reason='texture memory not supported yet')
@testing.parameterize(*testing.product({
    'output': [None, numpy.float32, 'empty'],
    'output_shape': [None, 10],
    'order': [0, 1],
    'mode': ['constant', 'nearest'],
    'shape': [(100, 100), (10, 20), (10, 10, 10), (10, 20, 30)],
    'theta': [0, 90, 180, 270]
}))
@testing.with_requires('scipy')
@pytest.mark.skipif(runtime.is_hip, reason='ROCm/HIP may have a bug')
class TestAffineTransformTextureMemory:

    _multiprocess_can_split = True

    def _2d_rotation_matrix(self, theta, rotation_center):
        import scipy.special
        c, s = scipy.special.cosdg(theta), scipy.special.sindg(theta)
        m = numpy.array([
            [1, 0, rotation_center[0]],
            [0, 1, rotation_center[1]],
            [0, 0, 1]
        ], numpy.float32)
        m = numpy.dot(m, numpy.array([
            [c, -s, 0],
            [s, c, 0],
            [0, 0, 1]
        ], numpy.float32))
        m = numpy.dot(m, numpy.array([
            [1, 0, -rotation_center[0]],
            [0, 1, -rotation_center[1]],
            [0, 0, 1]
        ], numpy.float32))
        return m

    def _3d_rotation_matrix(self, theta, rotation_center):
        c, s = scipy.special.cosdg(theta), scipy.special.sindg(theta)
        m = numpy.array([
            [1, 0, 0, rotation_center[0]],
            [0, 1, 0, rotation_center[1]],
            [0, 0, 1, rotation_center[2]],
            [0, 0, 0, 1]
        ], numpy.float32)
        m = numpy.dot(m, numpy.array([
            [1, 0, 0, 0],
            [0, c, -s, 0],
            [0, s, c, 0],
            [0, 0, 0, 1]
        ], numpy.float32))
        m = numpy.dot(m, numpy.array([
            [1, 0, 0, -rotation_center[0]],
            [0, 1, 0, -rotation_center[1]],
            [0, 0, 1, -rotation_center[2]],
            [0, 0, 0, 1]
        ], numpy.float32))
        return m

    @testing.numpy_cupy_allclose(atol=0.1, scipy_name='scp')
    def test_affine_transform_texture_memory(self, xp, scp):
        a = xp.ones(self.shape, dtype=xp.float32)
        center = numpy.divide(numpy.subtract(self.shape, 1), 2)

        if len(self.shape) == 2:
            matrix = self._2d_rotation_matrix(self.theta, center)
        elif len(self.shape) == 3:
            matrix = self._3d_rotation_matrix(self.theta, center)
        else:
            return pytest.xfail('Unsupported shape')

        if self.output == 'empty':
            output = xp.empty(self.shape, dtype=xp.float32)
            if self.output_shape:
                return pytest.skip('This combination is tested in '
                                   'test_invalid_texture_arguments')
        else:
            output = self.output

        if self.output_shape:
            output_shape = (self.output_shape, ) * len(self.shape)
        else:
            output_shape = self.output_shape

        if xp == cupy:
            m = cupyx.scipy.ndimage.affine_transform
            matrix = cupy.array(matrix)
            return m(a, matrix, output_shape=output_shape,
                     output=output, order=self.order,
                     mode=self.mode, texture_memory=True)
        else:
            m = scp.ndimage.affine_transform
            return m(a, matrix, output_shape=output_shape,
                     output=output, order=self.order,
                     mode=self.mode)


@testing.with_requires('opencv-python')
@pytest.mark.skipif(runtime.is_hip, reason='ROCm/HIP may have a bug')
class TestAffineTransformOpenCV:

    _multiprocess_can_split = True

    @testing.for_float_dtypes(no_float16=True)
    # The precision of cv2.warpAffine is not good because it uses fixed-point
    # arithmetic.
    @testing.numpy_cupy_allclose(atol=0.2)
    def test_affine_transform_opencv(self, xp, dtype):
        a = testing.shaped_random((100, 100), xp, dtype)
        matrix = testing.shaped_random((2, 3), xp, dtype)
        if xp == cupy:
            return cupyx.scipy.ndimage.affine_transform(a, matrix, order=1,
                                                        mode='opencv')
        else:
            return cv2.warpAffine(a, matrix, (a.shape[1], a.shape[0]))


@testing.parameterize(*(
    testing.product({
        'angle': [-10, 1000],
        'axes': [(1, 0)],
        'reshape': [False, True],
        'output': [None, numpy.float64, 'empty'],
        'order': [0, 1],
        'mode': legacy_modes,
        'cval': [1.0],
        'prefilter': [True],
    }) + testing.product({
        'angle': [-15],
        'axes': [(1, 0)],
        'reshape': [False],
        'output': [None],
        'order': [0, 1, 3],
        'mode': legacy_modes + scipy16_modes,
        'cval': [1.0],
        'prefilter': [True],
    })
))
@testing.with_requires('scipy')
@pytest.mark.skipif(runtime.is_hip, reason='ROCm/HIP may have a bug')
class TestRotate:

    _multiprocess_can_split = True

    def _rotate(self, xp, scp, a):
        _conditional_scipy_version_skip(self.mode, self.order)
        rotate = scp.ndimage.rotate
        if self.output == 'empty':
            output = rotate(a, self.angle, self.axes,
                            self.reshape, None, self.order,
                            self.mode, self.cval, self.prefilter)
            return_value = rotate(a, self.angle, self.axes,
                                  self.reshape, output, self.order,
                                  self.mode, self.cval, self.prefilter)
            assert return_value is None or return_value is output
            return output
        else:
            return rotate(a, self.angle, self.axes,
                          self.reshape, self.output, self.order,
                          self.mode, self.cval, self.prefilter)

    @testing.for_float_dtypes(no_float16=True)
    @testing.numpy_cupy_allclose(atol=1e-5, scipy_name='scp')
    def test_rotate_float(self, xp, scp, dtype):
        a = testing.shaped_random((10, 10), xp, dtype)
        return self._rotate(xp, scp, a)

    @testing.for_complex_dtypes()
    @testing.numpy_cupy_allclose(atol=1e-5, scipy_name='scp')
    @testing.with_requires('scipy>=1.6.0')
    def test_rotate_complex_float(self, xp, scp, dtype):
        if self.output == numpy.float64:
            self.output = numpy.complex128
        a = testing.shaped_random((10, 10), xp, dtype)
        return self._rotate(xp, scp, a)

    @testing.for_float_dtypes(no_float16=True)
    @testing.numpy_cupy_allclose(atol=1e-5, scipy_name='scp')
    def test_rotate_fortran_order(self, xp, scp, dtype):
        a = testing.shaped_random((10, 10), xp, dtype)
        a = xp.asfortranarray(a)
        return self._rotate(xp, scp, a)

    def _hip_skip_invalid_condition(self):
        if runtime.is_hip:
            if (self.angle in [-10, 1000]
                    and self.mode in ['constant', 'nearest', 'mirror']
                    and self.output == numpy.float64
                    and self.reshape):
                pytest.xfail('ROCm/HIP may have a bug')
            if (self.angle == -15
                    and self.mode in [
                        'nearest', 'grid-wrap', 'reflect', 'grid-mirror']
                    and self.order == 3):
                pytest.xfail('ROCm/HIP may have a bug')

    @testing.for_int_dtypes(no_bool=True)
    @testing.numpy_cupy_allclose(atol=1e-5, scipy_name='scp')
    def test_rotate_int(self, xp, scp, dtype):
        self._hip_skip_invalid_condition()

        if numpy.lib.NumpyVersion(scipy.__version__) < '1.0.0':
            if dtype in (numpy.dtype('l'), numpy.dtype('q')):
                dtype = numpy.int64
            elif dtype in (numpy.dtype('L'), numpy.dtype('Q')):
                dtype = numpy.uint64

        a = testing.shaped_random((10, 10), xp, dtype)
        out = self._rotate(xp, scp, a)
        float_out = self._rotate(xp, scp, a.astype(xp.float64)) % 1
        half = xp.full_like(float_out, 0.5)
        out[xp.isclose(float_out, half, atol=1e-5)] = 0
        return out


# Scipy older than 1.3.0 raises IndexError instead of ValueError
@testing.with_requires('scipy>=1.3.0')
@pytest.mark.skipif(runtime.is_hip, reason='ROCm/HIP may have a bug')
class TestRotateExceptions:

    def test_rotate_invalid_plane(self):
        ndimage_modules = (scipy.ndimage, cupyx.scipy.ndimage)
        for (xp, ndi) in zip((numpy, cupy), ndimage_modules):
            x = xp.ones((8, 8, 8))
            angle = 15
            with pytest.raises(ValueError):
                ndi.rotate(x, angle, [0, x.ndim])
            with pytest.raises(ValueError):
                ndi.rotate(x, angle, [-(x.ndim + 1), 1])


@testing.parameterize(
    {'axes': (-1, -2)},
    {'axes': (0, 1)},
    {'axes': (2, 0)},
    {'axes': (-2, 2)},
)
@testing.with_requires('scipy')
@pytest.mark.skipif(runtime.is_hip, reason='ROCm/HIP may have a bug')
class TestRotateAxes:

    _multiprocess_can_split = True

    @testing.for_float_dtypes(no_float16=True)
    @testing.numpy_cupy_allclose(atol=1e-5, scipy_name='scp')
    def test_rotate_axes(self, xp, scp, dtype):
        a = testing.shaped_random((10, 10, 10), xp, dtype)
        rotate = scp.ndimage.rotate
        return rotate(a, 1, self.axes, order=1)


@testing.with_requires('opencv-python')
@pytest.mark.skipif(runtime.is_hip, reason='ROCm/HIP may have a bug')
class TestRotateOpenCV:

    _multiprocess_can_split = True

    @testing.for_float_dtypes(no_float16=True)
    @testing.numpy_cupy_allclose(atol=0.3)
    def test_rotate_opencv(self, xp, dtype):
        a = testing.shaped_random((100, 100), xp, dtype)
        if xp == cupy:
            return cupyx.scipy.ndimage.rotate(a, 10, reshape=False,
                                              order=1, mode='opencv')
        else:
            matrix = cv2.getRotationMatrix2D((49.5, 49.5), 10, 1)
            return cv2.warpAffine(a, matrix, (a.shape[1], a.shape[0]))


@testing.parameterize(*(
    testing.product({
        'shift': [0.1, -10, (5, -5)],
        'output': [None, numpy.float64, 'empty'],
        'order': [0, 1, 3],
        'mode': legacy_modes + scipy16_modes,
        'cval': [1.0],
        'prefilter': [True],
    }) + testing.product({
        'shift': [0.1, ],
        'output': [None, numpy.float64, 'empty'],
        'order': [0, 1, 3],
        'mode': ['constant', ],
        'cval': [cupy.nan, cupy.inf, -cupy.inf],
        'prefilter': [True],
    })
))
@testing.with_requires('scipy')
@pytest.mark.skipif(runtime.is_hip, reason='ROCm/HIP may have a bug')
class TestShift:

    _multiprocess_can_split = True

    def _shift(self, xp, scp, a):
        shift = scp.ndimage.shift
        _conditional_scipy_version_skip(self.mode, self.order)
        if self.output == 'empty':
            output = xp.empty_like(a)
            return_value = shift(a, self.shift, output, self.order,
                                 self.mode, self.cval, self.prefilter)
            assert return_value is None or return_value is output
            return output
        else:
            return shift(a, self.shift, self.output, self.order,
                         self.mode, self.cval, self.prefilter)

    @testing.for_float_dtypes(no_float16=True)
    @testing.numpy_cupy_allclose(atol=1e-5, scipy_name='scp')
    def test_shift_float(self, xp, scp, dtype):
        a = testing.shaped_random((100, 100), xp, dtype)
        return self._shift(xp, scp, a)

    @testing.for_complex_dtypes()
    @testing.numpy_cupy_allclose(atol=1e-5, scipy_name='scp')
    @testing.with_requires('scipy>=1.6.0')
    def test_shift_complex_float(self, xp, scp, dtype):
        if self.output == numpy.float64:
            self.output = numpy.complex128
        a = testing.shaped_random((100, 100), xp, dtype)
        return self._shift(xp, scp, a)

    @testing.for_float_dtypes(no_float16=True)
    @testing.numpy_cupy_allclose(atol=1e-5, scipy_name='scp')
    def test_shift_fortran_order(self, xp, scp, dtype):
        a = testing.shaped_random((100, 100), xp, dtype)
        a = xp.asfortranarray(a)
        return self._shift(xp, scp, a)

    def _hip_skip_invalid_condition(self):
        if (runtime.is_hip
                and self.cval == 1.0
                and self.order == 3
                and self.output in [None, 'empty']
                and self.shift == 0.1):
            pytest.xfail('ROCm/HIP may have a bug')

    @testing.for_int_dtypes(no_bool=True)
    @testing.numpy_cupy_allclose(atol=1e-5, scipy_name='scp')
    def test_shift_int(self, xp, scp, dtype):
        self._hip_skip_invalid_condition()

        if self.mode == 'constant' and not xp.isfinite(self.cval):
            if self.output is None or self.output == 'empty':
                # Non-finite cval with integer output array is not supported
                # CuPy exception is tested in TestInterpolationInvalidCval
                return xp.asarray([])

        if numpy.lib.NumpyVersion(scipy.__version__) < '1.0.0':
            if dtype in (numpy.dtype('l'), numpy.dtype('q')):
                dtype = numpy.int64
            elif dtype in (numpy.dtype('L'), numpy.dtype('Q')):
                dtype = numpy.uint64

        a = testing.shaped_random((100, 100), xp, dtype)
        out = self._shift(xp, scp, a)
        float_out = self._shift(xp, scp, a.astype(xp.float64)) % 1
        half = xp.full_like(float_out, 0.5)
        out[xp.isclose(float_out, half, atol=1e-5)] = 0
        return out


# non-finite cval with integer valued output is not allowed for CuPy
@testing.parameterize(*testing.product({
    'output': [None, numpy.float64, numpy.int32, 'empty'],
    'order': [0, 1],
    'mode': ['constant', 'nearest'],
    'cval': [cupy.nan, cupy.inf, -cupy.inf],
}))
<<<<<<< HEAD
@testing.gpu
@pytest.mark.skipif(runtime.is_hip, reason='ROCm/HIP may have a bug')
=======
>>>>>>> c836b930
class TestInterpolationInvalidCval:

    def _prep_output(self, a):
        if self.output == 'empty':
            return cupy.zeros_like(a)
        return self.output

    @testing.for_int_dtypes(no_bool=True)
    def test_shift(self, dtype):
        a = cupy.ones((32,), dtype=dtype)
        shift = cupyx.scipy.ndimage.shift
        output = self._prep_output(a)
        if _util._is_integer_output(output, a) and self.mode == 'constant':
            with pytest.raises(NotImplementedError):
                shift(a, 1, output=output, order=self.order, mode=self.mode,
                      cval=self.cval)
        else:
            shift(a, 1, output=output, order=self.order, mode=self.mode,
                  cval=self.cval)

    @testing.for_int_dtypes(no_bool=True)
    def test_zoom(self, dtype):
        a = cupy.ones((32,), dtype=dtype)
        zoom = cupyx.scipy.ndimage.zoom
        output = self._prep_output(a)
        if _util._is_integer_output(output, a) and self.mode == 'constant':
            with pytest.raises(NotImplementedError):
                # zoom of 1.0 to keep same shape
                zoom(a, 1, output=output, order=self.order, mode=self.mode,
                     cval=self.cval)
        else:
            zoom(a, 1, output=output, order=self.order, mode=self.mode,
                 cval=self.cval)

    @testing.for_int_dtypes(no_bool=True)
    def test_rotate(self, dtype):
        a = cupy.ones((16, 16), dtype=dtype)
        rotate = cupyx.scipy.ndimage.rotate
        output = self._prep_output(a)
        if _util._is_integer_output(output, a) and self.mode == 'constant':
            with pytest.raises(NotImplementedError):
                # rotate by 0 to keep same shape
                rotate(a, 0, output=output, order=self.order, mode=self.mode,
                       cval=self.cval)
        else:
            rotate(a, 0, output=output, order=self.order, mode=self.mode,
                   cval=self.cval)

    @testing.for_int_dtypes(no_bool=True)
    def test_affine(self, dtype):
        a = cupy.ones((16, 16), dtype=dtype)
        affine = cupy.eye(2)
        affine_transform = cupyx.scipy.ndimage.affine_transform
        output = self._prep_output(a)
        if _util._is_integer_output(output, a) and self.mode == 'constant':
            with pytest.raises(NotImplementedError):
                affine_transform(a, affine, output=output, order=self.order,
                                 mode=self.mode, cval=self.cval)
        else:
            affine_transform(a, affine, output=output, order=self.order,
                             mode=self.mode, cval=self.cval)

    @testing.for_int_dtypes(no_bool=True)
    def test_map_coordinates(self, dtype):
        a = cupy.ones((32,), dtype=dtype)
        coords = cupy.arange(32)[cupy.newaxis, :] + 2.5
        map_coordinates = cupyx.scipy.ndimage.map_coordinates
        output = self._prep_output(a)
        if _util._is_integer_output(output, a) and self.mode == 'constant':
            with pytest.raises(NotImplementedError):
                map_coordinates(a, coords, output=output, order=self.order,
                                mode=self.mode, cval=self.cval)
        else:
            map_coordinates(a, coords, output=output, order=self.order,
                            mode=self.mode, cval=self.cval)


@testing.with_requires('opencv-python')
@pytest.mark.skipif(runtime.is_hip, reason='ROCm/HIP may have a bug')
class TestShiftOpenCV:

    _multiprocess_can_split = True

    @testing.for_float_dtypes(no_float16=True)
    @testing.numpy_cupy_allclose(atol=0.2)
    def test_shift_opencv(self, xp, dtype):
        a = testing.shaped_random((100, 100), xp, dtype)
        shift = testing.shaped_random((2,), xp, dtype)
        if xp == cupy:
            return cupyx.scipy.ndimage.shift(a, shift, order=1,
                                             mode='opencv')
        else:
            matrix = numpy.array([[1, 0, shift[1]], [0, 1, shift[0]]])
            return cv2.warpAffine(a, matrix, (a.shape[1], a.shape[0]))


@testing.parameterize(*testing.product({
    'zoom': [0.1, 10, (0.1, 10)],
    'output': [None, numpy.float64, 'empty'],
    'order': [0, 1],
    'mode': legacy_modes,
    'cval': [1.0],
    'prefilter': [True],
}))
@testing.with_requires('scipy')
@pytest.mark.skipif(runtime.is_hip, reason='ROCm/HIP may have a bug')
class TestZoom:

    _multiprocess_can_split = True

    def _zoom(self, xp, scp, a):
        _conditional_scipy_version_skip(self.mode, self.order)
        zoom = scp.ndimage.zoom
        if self.output == 'empty':
            output = zoom(a, self.zoom, None, self.order,
                          self.mode, self.cval, self.prefilter)
            return_value = zoom(a, self.zoom, output, self.order,
                                self.mode, self.cval, self.prefilter)
            assert return_value is None or return_value is output
            return output
        else:
            return zoom(a, self.zoom, self.output, self.order,
                        self.mode, self.cval, self.prefilter)

    @testing.for_float_dtypes(no_float16=True)
    @testing.numpy_cupy_allclose(atol=1e-5, scipy_name='scp')
    def test_zoom_float(self, xp, scp, dtype):
        a = testing.shaped_random((100, 100), xp, dtype)
        return self._zoom(xp, scp, a)

    @testing.for_complex_dtypes()
    @testing.numpy_cupy_allclose(atol=1e-5, scipy_name='scp')
    @testing.with_requires('scipy>=1.6.0')
    def test_zoom_complex_float(self, xp, scp, dtype):
        if self.output == numpy.float64:
            self.output = numpy.complex128
        a = testing.shaped_random((100, 100), xp, dtype)
        return self._zoom(xp, scp, a)

    @testing.for_float_dtypes(no_float16=True)
    @testing.numpy_cupy_allclose(atol=1e-5, scipy_name='scp')
    def test_zoom_fortran_order(self, xp, scp, dtype):
        a = testing.shaped_random((100, 100), xp, dtype)
        a = xp.asfortranarray(a)
        return self._zoom(xp, scp, a)

    @testing.for_int_dtypes(no_bool=True)
    @testing.numpy_cupy_allclose(atol=1e-5, scipy_name='scp')
    def test_zoom_int(self, xp, scp, dtype):
        if numpy.lib.NumpyVersion(scipy.__version__) < '1.0.0':
            if dtype in (numpy.dtype('l'), numpy.dtype('q')):
                dtype = numpy.int64
            elif dtype in (numpy.dtype('L'), numpy.dtype('Q')):
                dtype = numpy.uint64

        a = testing.shaped_random((100, 100), xp, dtype)
        out = self._zoom(xp, scp, a)
        float_out = self._zoom(xp, scp, a.astype(xp.float64)) % 1
        half = xp.full_like(float_out, 0.5)
        out[xp.isclose(float_out, half, atol=1e-5)] = 0
        return out


@testing.parameterize(*testing.product({
    'shape': [(2, 3), (4, 4)],
    'zoom': [(1, 1), (3, 5), (8, 2), (8, 8)],
    'mode': ['nearest', 'reflect', 'mirror', 'grid-wrap', 'grid-constant'],
}))
<<<<<<< HEAD
@testing.gpu
@pytest.mark.skipif(runtime.is_hip, reason='ROCm/HIP may have a bug')
=======
>>>>>>> c836b930
class TestZoomOrder0IntegerGrid():

    def test_zoom_grid_by_int_order0(self):
        # When grid_mode is True,  order 0 zoom should be the same as
        # replication via a Kronecker product. The only exceptions to this are
        # the non-grid modes 'constant' and 'wrap'.
        size = numpy.prod(self.shape)
        x = cupy.arange(size, dtype=float).reshape(self.shape)
        testing.assert_array_almost_equal(
            cupyx.scipy.ndimage.zoom(
                x, self.zoom, order=0, mode=self.mode, grid_mode=True
            ),
            cupy.kron(x, cupy.ones(self.zoom)),
        )


@testing.parameterize(*testing.product({
    'shape': [(5, 5, 2)],
    'zoom': [(2, 2, 0.5)],  # selected to give output.shape[-1] == 1
    'mode': legacy_modes + scipy16_modes,
    'order': [0, 1, 2, 3, 4, 5],
    'grid_mode': [False, True],
}))
<<<<<<< HEAD
@testing.gpu
@pytest.mark.skipif(runtime.is_hip, reason='ROCm/HIP may have a bug')
=======
>>>>>>> c836b930
class TestZoomOutputSize1():

    @testing.for_float_dtypes(no_float16=True)
    @testing.numpy_cupy_allclose(atol=1e-5, scipy_name='scp')
    @testing.with_requires('scipy>=1.6.0')
    def test_zoom_output_size1(self, xp, scp, dtype):
        x = xp.zeros(self.shape, dtype=dtype)
        x[1, 1, 1] = 1
        return scp.ndimage.zoom(x, self.zoom, order=self.order, mode=self.mode,
                                grid_mode=self.grid_mode)


@testing.parameterize(
    {'zoom': 3},
    {'zoom': 0.3},
)
@testing.with_requires('opencv-python')
@pytest.mark.skipif(runtime.is_hip, reason='ROCm/HIP may have a bug')
class TestZoomOpenCV:

    _multiprocess_can_split = True

    @testing.for_float_dtypes(no_float16=True)
    @testing.numpy_cupy_allclose(atol=1e-4)
    def test_zoom_opencv(self, xp, dtype):
        a = testing.shaped_random((100, 100), xp, dtype)
        if xp == cupy:
            return cupyx.scipy.ndimage.zoom(a, self.zoom, order=1,
                                            mode='opencv')
        else:
            output_shape = numpy.rint(numpy.multiply(a.shape, self.zoom))
            return cv2.resize(a, tuple(output_shape.astype(int)))

    @testing.for_float_dtypes(no_float16=True)
    @testing.numpy_cupy_allclose(atol=1e-4)
    def test_zoom_opencv_output_size1(self, xp, dtype):
        a = testing.shaped_random((100, 100, 1), xp, dtype)
        if xp == cupy:
            return cupyx.scipy.ndimage.zoom(a, (self.zoom, self.zoom, 1),
                                            order=1, mode='opencv')
        else:
            output_shape = numpy.rint(numpy.multiply(a.shape[:2], self.zoom))
            return numpy.expand_dims(
                cv2.resize(a, tuple(output_shape.astype(int))), axis=-1)


@testing.parameterize(*testing.product({
    # these 3 modes have analytical spline boundary conditions
    'mode': ['mirror', 'grid-wrap', 'reflect'],
    'order': [0, 1, 2, 3, 4, 5],
    'dtype': [numpy.uint8, numpy.float64],
    'output': [numpy.float64, numpy.float32],
    'axis': [0, 1, 2, -1],
}))
@testing.with_requires('scipy')
@pytest.mark.skipif(runtime.is_hip, reason='ROCm/HIP may have a bug')
class TestSplineFilter1d:
    @testing.numpy_cupy_allclose(atol=1e-5, rtol=1e-5, scipy_name='scp')
    def test_spline_filter1d(self, xp, scp):
        if self.mode == 'grid-wrap' and scipy_version < '1.6.0':
            pytest.skip('testing mode grid-wrap requires scipy >= 1.6.0')
        x = testing.shaped_random((16, 12, 11), dtype=self.dtype, xp=xp)
        return scp.ndimage.spline_filter1d(x, order=self.order, axis=self.axis,
                                           output=self.output, mode=self.mode)

    @testing.for_CF_orders(name='array_order')
    @testing.numpy_cupy_allclose(atol=1e-5, rtol=1e-5, scipy_name='scp')
    def test_spline_filter1d_output(self, xp, scp, array_order):
        if self.mode == 'grid-wrap' and scipy_version < '1.6.0':
            pytest.skip('testing mode grid-wrap requires scipy >= 1.6.0')
        x = testing.shaped_random((16, 12, 11), dtype=self.dtype, xp=xp,
                                  order=array_order)
        output = xp.empty(x.shape, dtype=self.output, order=array_order)
        scp.ndimage.spline_filter1d(x, order=self.order, axis=self.axis,
                                    output=output, mode=self.mode)
        return output


# See #5537
@testing.slow
@testing.with_requires('scipy')
@pytest.mark.skipif(runtime.is_hip, reason='ROCm/HIP may have a bug')
class TestSplineFilter1dLargeArray:

    @pytest.mark.parametrize('mode', ['mirror', 'grid-wrap', 'reflect'])
    @testing.numpy_cupy_allclose(atol=1e-5, rtol=1e-5, scipy_name='scp')
    def test_spline_filter1d_large_array(self, xp, scp, mode):
        if mode == 'grid-wrap' and scipy_version < '1.6.0':
            pytest.skip('testing mode grid-wrap requires scipy >= 1.6.0')
        # Test input that cannot be indexed by int32 in bytes, i.e.
        # x.size * dtype.itemsize >= 2 ** 31
        x = xp.empty((2**20, 2**9), numpy.float32)
        # To speed-up, do not generate many random numbers
        x = x[::2**15, :]
        x[...] = testing.shaped_random(
            (2**5, 2**9), dtype=numpy.float32, xp=xp)
        return scp.ndimage.spline_filter1d(x, mode=mode)


@testing.parameterize(*testing.product({
    # these 3 modes have analytical spline boundary conditions
    'mode': ['mirror', 'grid-wrap', 'reflect'],
    'order': [0, 1, 2, 3, 4, 5],
    'dtype': [numpy.uint8, numpy.float64],
    'output': [numpy.float64, numpy.float32],
}))
@testing.with_requires('scipy')
@pytest.mark.skipif(runtime.is_hip, reason='ROCm/HIP may have a bug')
class TestSplineFilter:
    @testing.numpy_cupy_allclose(atol=1e-4, rtol=1e-4, scipy_name='scp')
    def test_spline_filter(self, xp, scp):
        if self.mode == 'grid-wrap' and scipy_version < '1.6.0':
            pytest.skip('testing mode grid-wrap requires scipy >= 1.6.0')
        x = testing.shaped_random((16, 12, 11), dtype=self.dtype, xp=xp)
        if self.order < 2:
            with pytest.raises(RuntimeError):
                scp.ndimage.spline_filter(x, order=self.order,
                                          output=self.output, mode=self.mode)
            return xp.asarray([])
        return scp.ndimage.spline_filter(x, order=self.order,
                                         output=self.output, mode=self.mode)

    @testing.for_CF_orders(name='array_order')
    @testing.numpy_cupy_allclose(atol=1e-4, rtol=1e-4, scipy_name='scp')
    def test_spline_filter_with_output(self, xp, scp, array_order):
        if self.mode == 'grid-wrap' and scipy_version < '1.6.0':
            pytest.skip('testing mode grid-wrap requires scipy >= 1.6.0')
        x = testing.shaped_random((16, 12, 11), dtype=self.dtype, xp=xp,
                                  order=array_order)
        output = xp.empty(x.shape, dtype=self.output, order=array_order)
        if self.order < 2:
            with pytest.raises(RuntimeError):
                scp.ndimage.spline_filter(x, order=self.order, output=output,
                                          mode=self.mode)
            return xp.asarray([])
        scp.ndimage.spline_filter(x, order=self.order, output=output,
                                  mode=self.mode)
        return output


@testing.parameterize(*testing.product({
    'mode': ['mirror', 'wrap', 'reflect'],
    'order': [2, 3, 4, 5],
    'dtype': [numpy.complex64, numpy.complex128],
    'output': [numpy.complex64, numpy.complex128],
}))
@testing.with_requires('scipy')
@pytest.mark.skipif(runtime.is_hip, reason='ROCm/HIP may have a bug')
class TestSplineFilterComplex:

    @testing.with_requires('scipy>=1.6')
    @testing.numpy_cupy_allclose(atol=1e-4, rtol=1e-4, scipy_name='scp')
    def test_spline_filter_complex(self, xp, scp):
        x = testing.shaped_random((16, 12, 11), dtype=self.dtype, xp=xp)
        return scp.ndimage.spline_filter(x, order=self.order,
                                         output=self.output, mode=self.mode)

    # the following test case is for SciPy versions lacking complex support
    @testing.with_requires('scipy<1.6')
    def test_spline_filter_complex2(self):
        if self.mode == 'wrap':
            pytest.skip('mode cannot be tested against SciPy < 1.6')
        cpu_func = scipy.ndimage.spline_filter
        gpu_func = cupyx.scipy.ndimage.spline_filter
        x = testing.shaped_random((16, 12, 11), dtype=self.dtype, xp=numpy)
        x_gpu = cupy.asarray(x)

        kwargs_gpu = dict(order=self.order, output=self.output, mode=self.mode)
        res_gpu = gpu_func(x_gpu, **kwargs_gpu)

        output_real = numpy.empty((1,), dtype=self.output).real.dtype
        kwargs = dict(order=self.order, output=output_real, mode=self.mode)
        res_cpu = cpu_func(x.real, **kwargs) + 1j * cpu_func(x.imag, **kwargs)
        testing.assert_allclose(res_cpu, res_gpu, atol=1e-4, rtol=1e-4)<|MERGE_RESOLUTION|>--- conflicted
+++ resolved
@@ -680,11 +680,8 @@
     'mode': ['constant', 'nearest'],
     'cval': [cupy.nan, cupy.inf, -cupy.inf],
 }))
-<<<<<<< HEAD
 @testing.gpu
 @pytest.mark.skipif(runtime.is_hip, reason='ROCm/HIP may have a bug')
-=======
->>>>>>> c836b930
 class TestInterpolationInvalidCval:
 
     def _prep_output(self, a):
@@ -853,11 +850,8 @@
     'zoom': [(1, 1), (3, 5), (8, 2), (8, 8)],
     'mode': ['nearest', 'reflect', 'mirror', 'grid-wrap', 'grid-constant'],
 }))
-<<<<<<< HEAD
 @testing.gpu
 @pytest.mark.skipif(runtime.is_hip, reason='ROCm/HIP may have a bug')
-=======
->>>>>>> c836b930
 class TestZoomOrder0IntegerGrid():
 
     def test_zoom_grid_by_int_order0(self):
@@ -881,11 +875,8 @@
     'order': [0, 1, 2, 3, 4, 5],
     'grid_mode': [False, True],
 }))
-<<<<<<< HEAD
 @testing.gpu
 @pytest.mark.skipif(runtime.is_hip, reason='ROCm/HIP may have a bug')
-=======
->>>>>>> c836b930
 class TestZoomOutputSize1():
 
     @testing.for_float_dtypes(no_float16=True)
