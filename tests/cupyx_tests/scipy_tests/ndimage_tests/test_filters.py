import unittest

import numpy

import cupy
from cupy import testing
import cupyx.scipy.ndimage  # NOQA

try:
    import scipy.ndimage  # NOQA
except ImportError:
    pass

# ######### Testing convolve and correlate ##########


@testing.parameterize(*(
    testing.product({
        'shape': [(3, 4), (2, 3, 4), (1, 2, 3, 4)],
        'ksize': [3, 4],
        'mode': ['reflect'],
        'cval': [0.0],
        'origin': [0, 1, None],
        'adtype': [numpy.int8, numpy.int16, numpy.int32,
                   numpy.float32, numpy.float64],
        'wdtype': [None, numpy.int32, numpy.float64],
        'output': [None, numpy.int32, numpy.float64],
        'filter': ['convolve', 'correlate']
    }) + testing.product({
        'shape': [(3, 4), (2, 3, 4), (1, 2, 3, 4)],
        'ksize': [3, 4],
        'mode': ['constant'],
        'cval': [-1.0, 0.0, 1.0],
        'origin': [0],
        'adtype': [numpy.int32, numpy.float64],
        'wdtype': [None],
        'output': [None],
        'filter': ['convolve', 'correlate']
    }) + testing.product({
        'shape': [(3, 4), (2, 3, 4), (1, 2, 3, 4)],
        'ksize': [3, 4],
        'mode': ['nearest', 'mirror', 'wrap'],
        'cval': [0.0],
        'origin': [0],
        'adtype': [numpy.int32, numpy.float64],
        'wdtype': [None],
        'output': [None],
        'filter': ['convolve', 'correlate']
    })
))
@testing.gpu
@testing.with_requires('scipy')
class TestConvolveAndCorrelate(unittest.TestCase):

    def _filter(self, xp, scp, a, w):
        filter = getattr(scp.ndimage, self.filter)
        if self.origin is None:
            origin = (-1, 1, -1, 1)[:a.ndim]
        else:
            origin = self.origin
        return filter(a, w, output=self.output, mode=self.mode,
                      cval=self.cval, origin=origin)

    @testing.numpy_cupy_allclose(atol=1e-5, rtol=1e-5, scipy_name='scp')
    def test_convolve_and_correlate(self, xp, scp):
        if self.adtype == self.wdtype or self.adtype == self.output:
            return xp.array(True)
        a = testing.shaped_random(self.shape, xp, self.adtype)
        if self.wdtype is None:
            wdtype = self.adtype
        else:
            wdtype = self.wdtype
        w = testing.shaped_random((self.ksize,) * a.ndim, xp, wdtype)
        return self._filter(xp, scp, a, w)


@testing.parameterize(*testing.product({
    'ndim': [2, 3],
    'dtype': [numpy.int32, numpy.float64],
    'filter': ['convolve', 'correlate']
}))
@testing.gpu
@testing.with_requires('scipy')
class TestConvolveAndCorrelateSpecialCases(unittest.TestCase):

    def _filter(self, scp, a, w, mode='reflect', origin=0):
        filter = getattr(scp.ndimage, self.filter)
        return filter(a, w, mode=mode, origin=origin)

    @testing.numpy_cupy_allclose(atol=1e-5, rtol=1e-5, scipy_name='scp')
    def test_weights_with_size_zero_dim(self, xp, scp):
        a = testing.shaped_random((3, ) * self.ndim, xp, self.dtype)
        w = testing.shaped_random((0, ) + (3, ) * self.ndim, xp, self.dtype)
        return self._filter(scp, a, w)

    def test_invalid_shape_weights(self):
        a = testing.shaped_random((3, ) * self.ndim, cupy, self.dtype)
        w = testing.shaped_random((3, ) * (self.ndim - 1), cupy, self.dtype)
        with self.assertRaises(RuntimeError):
            self._filter(cupyx.scipy, a, w)
        w = testing.shaped_random((0, ) + (3, ) * (self.ndim - 1), cupy,
                                  self.dtype)
        with self.assertRaises(RuntimeError):
            self._filter(cupyx.scipy, a, w)

    def test_invalid_mode(self):
        a = testing.shaped_random((3, ) * self.ndim, cupy, self.dtype)
        w = testing.shaped_random((3, ) * self.ndim, cupy, self.dtype)
        with self.assertRaises(RuntimeError):
            self._filter(cupyx.scipy, a, w, mode='unknown')

    # SciPy behavior fixed in 1.2.0: https://github.com/scipy/scipy/issues/822
    @testing.with_requires('scipy>=1.2.0')
    def test_invalid_origin(self):
        a = testing.shaped_random((3, ) * self.ndim, cupy, self.dtype)
        for lenw in [3, 4]:
            w = testing.shaped_random((lenw, ) * self.ndim, cupy, self.dtype)
            for origin in range(-3, 4):
                if (lenw // 2 + origin < 0) or (lenw // 2 + origin >= lenw):
                    with self.assertRaises(ValueError):
                        self._filter(cupyx.scipy, a, w, origin=origin)
                else:
                    self._filter(cupyx.scipy, a, w, origin=origin)


<<<<<<< HEAD
# ######### Testing convolve1d and correlate1d ##########


@testing.parameterize(*(
    testing.product({
        'shape': [(3, 4), (2, 3, 4), (1, 2, 3, 4)],
        'ksize': [3, 4],
        'axis': [0, 1, -1],
        'mode': ['reflect'],
        'cval': [0.0],
        'origin': [0, 1, -1],
        'adtype': [numpy.int8, numpy.int16, numpy.int32,
                   numpy.float32, numpy.float64],
        'wdtype': [None, numpy.int32, numpy.float64],
        'output': [None, numpy.int32, numpy.float64],
        'filter': ['convolve1d', 'correlate1d']
    }) + testing.product({
        'shape': [(3, 4), (2, 3, 4), (1, 2, 3, 4)],
        'ksize': [3, 4],
        'axis': [0, 1, -1],
        'mode': ['constant'],
        'cval': [-1.0, 0.0, 1.0],
        'origin': [0],
        'adtype': [numpy.int32, numpy.float64],
        'wdtype': [None],
        'output': [None],
        'filter': ['convolve1d', 'correlate1d']
    }) + testing.product({
        # don't use (1, 2, 3, 4) with 'mirror' due to a bug in scipy:
        # https://github.com/scipy/scipy/issues/11661
        'shape': [(3, 4), (2, 3, 4), (2, 2, 3, 4)],
        'ksize': [3, 4],
        'axis': [0, 1, -1],
        'mode': ['nearest', 'mirror', 'wrap'],
        'cval': [0.0],
        'origin': [0],
        'adtype': [numpy.int32, numpy.float64],
        'wdtype': [None],
        'output': [None],
        'filter': ['convolve1d', 'correlate1d']
    })
))
@testing.gpu
@testing.with_requires('scipy')
class TestConvolve1DAndCorrelate1D(unittest.TestCase):

    def _filter(self, xp, scp, a, w):
        filter = getattr(scp.ndimage, self.filter)
        return filter(a, w, axis=self.axis, output=self.output, mode=self.mode,
                      cval=self.cval, origin=self.origin)

    @testing.numpy_cupy_allclose(atol=1e-5, rtol=1e-5, scipy_name='scp')
    def test_convolve1d_and_correlate1d(self, xp, scp):
        if self.adtype == self.wdtype or self.adtype == self.output:
            return xp.array(True)
        a = testing.shaped_random(self.shape, xp, self.adtype)
        if self.wdtype is None:
            wdtype = self.adtype
        else:
            wdtype = self.wdtype
        w = testing.shaped_random((self.ksize,), xp, wdtype)
        return self._filter(xp, scp, a, w)


@testing.parameterize(*testing.product({
    'ndim': [2, 3],
    'dtype': [numpy.int32, numpy.float64],
    'filter': ['convolve1d', 'correlate1d']
}))
@testing.gpu
@testing.with_requires('scipy')
class TestConvolve1DAndCorrelate1DSpecialCases(unittest.TestCase):

    def _filter(self, scp, a, w, mode='reflect', origin=0):
        filter = getattr(scp.ndimage, self.filter)
        return filter(a, w, mode=mode, origin=origin)

    def test_weights_with_size_zero_dim(self):
        a = testing.shaped_random((3, ) * self.ndim, cupy, self.dtype)
        w = testing.shaped_random((0, 3), cupy, self.dtype)
        with self.assertRaises(RuntimeError):
            self._filter(cupyx.scipy, a, w)

    def test_invalid_shape_weights(self):
        a = testing.shaped_random((3, ) * self.ndim, cupy, self.dtype)
        w = testing.shaped_random((3, 3), cupy, self.dtype)
        with self.assertRaises(RuntimeError):
            self._filter(cupyx.scipy, a, w)
        w = testing.shaped_random((0, ), cupy,
                                  self.dtype)
        with self.assertRaises(RuntimeError):
            self._filter(cupyx.scipy, a, w)

    def test_invalid_mode(self):
        a = testing.shaped_random((3, ) * self.ndim, cupy, self.dtype)
        w = testing.shaped_random((3,), cupy, self.dtype)
        with self.assertRaises(RuntimeError):
            self._filter(cupyx.scipy, a, w, mode='unknown')

    # SciPy behavior fixed in 1.2.0: https://github.com/scipy/scipy/issues/822
    @testing.with_requires('scipy>=1.2.0')
    def test_invalid_origin(self):
        a = testing.shaped_random((3, ) * self.ndim, cupy, self.dtype)
        for lenw in [3, 4]:
            w = testing.shaped_random((lenw, ), cupy, self.dtype)
            for origin in range(-3, 4):
                if (lenw // 2 + origin < 0) or (lenw // 2 + origin >= lenw):
                    with self.assertRaises(ValueError):
                        self._filter(cupyx.scipy, a, w, origin=origin)
                else:
                    self._filter(cupyx.scipy, a, w, origin=origin)
=======
@testing.parameterize(*testing.product({
    'size': [3, 4],
    'footprint': [None, 'random'],
    'mode': ['reflect', 'constant', 'nearest', 'mirror', 'wrap'],
    'origin': [0, None],
    'x_dtype': [numpy.int32, numpy.float32],
    'output': [None, numpy.float64],
    'filter': ['minimum_filter', 'maximum_filter']
}))
@testing.gpu
@testing.with_requires('scipy')
class TestMinimumMaximumFilter(unittest.TestCase):

    shape = (4, 5)
    cval = 0.0

    def _filter(self, xp, scp, x):
        filter = getattr(scp.ndimage, self.filter)
        if self.origin is None:
            origin = (-1, 1, -1, 1)[:x.ndim]
        else:
            origin = self.origin
        if self.footprint is None:
            footprint = None
        else:
            shape = (self.size, ) * x.ndim
            r = testing.shaped_random(shape, xp, scale=1)
            footprint = xp.where(r < .5, 1, 0)
            if not footprint.any():
                footprint = xp.ones(shape)
        return filter(x, size=self.size, footprint=footprint,
                      output=self.output, mode=self.mode, cval=self.cval,
                      origin=origin)

    @testing.numpy_cupy_allclose(atol=1e-5, rtol=1e-5, scipy_name='scp')
    def test_minimum_and_maximum_filter(self, xp, scp):
        x = testing.shaped_random(self.shape, xp, self.x_dtype)
        return self._filter(xp, scp, x)
>>>>>>> e3ab9f5b
<|MERGE_RESOLUTION|>--- conflicted
+++ resolved
@@ -123,7 +123,6 @@
                     self._filter(cupyx.scipy, a, w, origin=origin)
 
 
-<<<<<<< HEAD
 # ######### Testing convolve1d and correlate1d ##########
 
 
@@ -235,7 +234,8 @@
                         self._filter(cupyx.scipy, a, w, origin=origin)
                 else:
                     self._filter(cupyx.scipy, a, w, origin=origin)
-=======
+
+
 @testing.parameterize(*testing.product({
     'size': [3, 4],
     'footprint': [None, 'random'],
@@ -273,5 +273,4 @@
     @testing.numpy_cupy_allclose(atol=1e-5, rtol=1e-5, scipy_name='scp')
     def test_minimum_and_maximum_filter(self, xp, scp):
         x = testing.shaped_random(self.shape, xp, self.x_dtype)
-        return self._filter(xp, scp, x)
->>>>>>> e3ab9f5b
+        return self._filter(xp, scp, x)