import contextlib
import functools
import re
import io
import unittest
import warnings

import numpy
import pytest
try:
    import scipy.sparse
    import scipy.sparse.linalg
    import scipy.stats
except ImportError:
    pass

import cupy
from cupyx import cusparse, cusolver
from cupy import testing
from cupy.cuda import driver
from cupy.cuda import runtime
from cupy.testing import _condition
from cupyx.scipy import sparse
import cupyx.scipy.sparse.linalg  # NOQA


@testing.parameterize(*testing.product({
    'dtype': [numpy.float32, numpy.float64],
}))
@testing.with_requires('scipy')
@pytest.mark.skipif(runtime.is_hip, reason='lsqr not supported')
class TestLsqr(unittest.TestCase):

    def setUp(self):
        rvs = scipy.stats.randint(0, 15).rvs
        self.A = scipy.sparse.random(50, 50, density=0.2, data_rvs=rvs)
        self.b = numpy.random.randint(15, size=50)

    def test_size(self):
        for xp, sp in ((numpy, scipy.sparse), (cupy, sparse)):
            A = sp.csr_matrix(self.A, dtype=self.dtype)
            b = xp.array(numpy.append(self.b, [1]), dtype=self.dtype)
            with pytest.raises(ValueError):
                sp.linalg.lsqr(A, b)

    def test_shape(self):
        for xp, sp in ((numpy, scipy.sparse), (cupy, sparse)):
            A = sp.csr_matrix(self.A, dtype=self.dtype)
            b = xp.array(numpy.tile(self.b, (2, 1)), dtype=self.dtype)
            with pytest.raises(ValueError):
                sp.linalg.lsqr(A, b)

    @_condition.retry(10)
    @testing.numpy_cupy_allclose(atol=1e-1, sp_name='sp')
    def test_csrmatrix(self, xp, sp):
        A = sp.csr_matrix(self.A, dtype=self.dtype)
        b = xp.array(self.b, dtype=self.dtype)
        x = sp.linalg.lsqr(A, b)
        return x[0]

    @_condition.retry(10)
    @testing.numpy_cupy_allclose(atol=1e-1, sp_name='sp')
    def test_ndarray(self, xp, sp):
        A = xp.array(self.A.A, dtype=self.dtype)
        b = xp.array(self.b, dtype=self.dtype)
        x = sp.linalg.lsqr(A, b)
        return x[0]


@testing.parameterize(*testing.product({
    'ord': [None, -numpy.Inf, -2, -1, 0, 1, 2, 3, numpy.Inf, 'fro'],
    'dtype': [
        numpy.float32,
        numpy.float64,
        numpy.complex64,
        numpy.complex128
    ],
    'axis': [None, (0, 1), (1, -2)],
}))
@testing.with_requires('scipy')
class TestMatrixNorm:

    @testing.numpy_cupy_allclose(rtol=1e-3, atol=1e-4, sp_name='sp',
                                 accept_error=(ValueError,
                                               NotImplementedError))
    def test_matrix_norm(self, xp, sp):
        if runtime.is_hip and self.ord in (1, -1, numpy.Inf, -numpy.Inf):
            pytest.xfail('csc spmv is buggy')
        a = xp.arange(9, dtype=self.dtype) - 4
        b = a.reshape((3, 3))
        b = sp.csr_matrix(b, dtype=self.dtype)
        return sp.linalg.norm(b, ord=self.ord, axis=self.axis)


@testing.parameterize(*testing.product({
    'ord': [None, -numpy.Inf, -2, -1, 0, 1, 2, numpy.Inf, 'fro'],
    'dtype': [
        numpy.float32,
        numpy.float64,
        numpy.complex64,
        numpy.complex128
    ],
    'transpose': [True, False],
    'axis': [0, (1,), (-2,), -1],
})
)
@testing.with_requires('scipy')
class TestVectorNorm:

    @testing.numpy_cupy_allclose(rtol=1e-3, atol=1e-4, sp_name='sp',
                                 accept_error=(ValueError,))
    def test_vector_norm(self, xp, sp):
        if runtime.is_hip:
            if (self.axis in (0, (-2,))
                    and self.ord in (-2, -1, 0, 1, 2, None)):
                pytest.xfail('csc spmv is buggy')

        a = xp.arange(9, dtype=self.dtype) - 4
        b = a.reshape((3, 3))
        b = sp.csr_matrix(b, dtype=self.dtype)
        if self.transpose:
            b = b.T
        return sp.linalg.norm(b, ord=self.ord, axis=self.axis)

# TODO : TestVsNumpyNorm


@testing.parameterize(*testing.product({
    'which': ['LM', 'LA', 'SA'],
    'k': [3, 6, 12],
    'return_eigenvectors': [True, False],
    'use_linear_operator': [True, False],
}))
@testing.with_requires('scipy')
class TestEigsh:
    n = 30
    density = 0.33
    tol = {numpy.float32: 1e-5, numpy.complex64: 1e-5, 'default': 1e-12}
    res_tol = {'f': 1e-5, 'd': 1e-12}

    def _make_matrix(self, dtype, xp):
        shape = (self.n, self.n)
        a = testing.shaped_random(shape, xp, dtype=dtype)
        mask = testing.shaped_random(shape, xp, dtype='f', scale=1)
        a[mask > self.density] = 0
        a = a * a.conj().T
        return a

    def _test_eigsh(self, a, xp, sp):
        ret = sp.linalg.eigsh(a, k=self.k, which=self.which,
                              return_eigenvectors=self.return_eigenvectors)
        if self.return_eigenvectors:
            w, x = ret
            # Check the residuals to see if eigenvectors are correct.
            ax_xw = a @ x - xp.multiply(x, w.reshape(1, self.k))
            res = xp.linalg.norm(ax_xw) / xp.linalg.norm(w)
            tol = self.res_tol[numpy.dtype(a.dtype).char.lower()]
            assert(res < tol)
        else:
            w = ret
        return xp.sort(w)

    @pytest.mark.parametrize('format', ['csr', 'csc', 'coo'])
    @testing.for_dtypes('fdFD')
    @testing.numpy_cupy_allclose(rtol=tol, atol=tol, sp_name='sp')
    def test_sparse(self, format, dtype, xp, sp):
        if runtime.is_hip and format == 'csc':
            pytest.xfail('may be buggy')  # trans=True

        a = self._make_matrix(dtype, xp)
        a = sp.coo_matrix(a).asformat(format)
        if self.use_linear_operator:
            a = sp.linalg.aslinearoperator(a)
        return self._test_eigsh(a, xp, sp)

    @testing.for_dtypes('fdFD')
    @testing.numpy_cupy_allclose(rtol=tol, atol=tol, sp_name='sp')
    def test_dense(self, dtype, xp, sp):
        a = self._make_matrix(dtype, xp)
        if self.use_linear_operator:
            a = sp.linalg.aslinearoperator(a)
        return self._test_eigsh(a, xp, sp)

    @pytest.mark.xfail(
        reason='eigsh works wrong (#5001)',
        raises=AssertionError,
    )
    @testing.for_dtypes('fdFD')
    @testing.numpy_cupy_allclose(rtol=tol, atol=tol, sp_name='sp')
    def test_dense_low_rank(self, dtype, xp, sp):
        n = self.n
        rank = 5
        # density is ignored.
        a = testing.shaped_random((n, rank), xp, dtype=dtype, scale=1).dot(
            testing.shaped_random((rank, n), xp, dtype=dtype, scale=1))
        if self.use_linear_operator:
            a = sp.linalg.aslinearoperator(a)
        return self._test_eigsh(a, xp, sp)

    def test_invalid(self):
        if self.use_linear_operator is True:
            pytest.skip()
        for xp, sp in ((numpy, scipy.sparse), (cupy, sparse)):
            a = xp.diag(xp.ones((self.n, ), dtype='f'))
            with pytest.raises(ValueError):
                sp.linalg.eigsh(xp.ones((2, 1), dtype='f'))
            with pytest.raises(ValueError):
                sp.linalg.eigsh(a, k=0)
        xp, sp = cupy, sparse
        a = xp.diag(xp.ones((self.n, ), dtype='f'))
        with pytest.raises(ValueError):
            sp.linalg.eigsh(xp.ones((1,), dtype='f'))
        with pytest.raises(TypeError):
            sp.linalg.eigsh(xp.ones((2, 2), dtype='i'))
        with pytest.raises(ValueError):
            sp.linalg.eigsh(a, k=self.n)
        with pytest.raises(ValueError):
            sp.linalg.eigsh(a, k=self.k, which='SM')


@testing.parameterize(*testing.product({
    'shape': [(30, 29), (29, 29), (29, 30)],
    'k': [3, 6, 12],
    'return_vectors': [True, False],
    'use_linear_operator': [True, False],
}))
@testing.with_requires('scipy')
class TestSvds:
    density = 0.33
    tol = {numpy.float32: 1e-4, numpy.complex64: 2e-4, 'default': 1e-12}

    def _make_matrix(self, dtype, xp):
        a = testing.shaped_random(self.shape, xp, dtype=dtype)
        mask = testing.shaped_random(self.shape, xp, dtype='f', scale=1)
        a[mask > self.density] = 0
        return a

    def _test_svds(self, a, xp, sp):
        ret = sp.linalg.svds(a, k=self.k,
                             return_singular_vectors=self.return_vectors)
        if self.return_vectors:
            u, s, vt = ret
            # Check the results with u @ s @ vt, as singular vectors don't
            # necessarily match.
            return u @ xp.diag(s) @ vt
        else:
            return xp.sort(ret)

    @pytest.mark.parametrize('format', ['csr', 'csc', 'coo'])
    @testing.for_dtypes('fdFD')
    @testing.numpy_cupy_allclose(rtol=tol, atol=tol, sp_name='sp')
    def test_sparse(self, format, dtype, xp, sp):
        if runtime.is_hip and format in ('csr', 'csc'):
            pytest.xfail('may be buggy')  # trans=True

        a = self._make_matrix(dtype, xp)
        a = sp.coo_matrix(a).asformat(format)
        if self.use_linear_operator:
            a = sp.linalg.aslinearoperator(a)
        return self._test_svds(a, xp, sp)

    @testing.for_dtypes('fdFD')
    @testing.numpy_cupy_allclose(rtol=tol, atol=tol, sp_name='sp')
    def test_dense(self, dtype, xp, sp):
        a = self._make_matrix(dtype, xp)
        if self.use_linear_operator:
            a = sp.linalg.aslinearoperator(a)
        return self._test_svds(a, xp, sp)

    @pytest.mark.xfail(
        reason='eigsh works wrong (#5001)',
        raises=AssertionError,
    )
    @testing.for_dtypes('fdFD')
    @testing.numpy_cupy_allclose(rtol=tol, atol=tol, sp_name='sp')
    def test_dense_low_rank(self, dtype, xp, sp):
        m, n = self.shape
        rank = 5
        # density is ignored.
        a = testing.shaped_random((m, rank), xp, dtype=dtype, scale=1).dot(
            testing.shaped_random((rank, n), xp, dtype=dtype, scale=1))
        if self.use_linear_operator:
            a = sp.linalg.aslinearoperator(a)
        return self._test_svds(a, xp, sp)

    def test_invalid(self):
        if self.use_linear_operator is True:
            pytest.skip()
        for xp, sp in ((numpy, scipy.sparse), (cupy, sparse)):
            a = xp.diag(xp.ones(self.shape, dtype='f'))
            with pytest.raises(ValueError):
                sp.linalg.svds(a, k=0)
        xp, sp = cupy, sparse
        a = xp.diag(xp.ones(self.shape, dtype='f'))
        with pytest.raises(ValueError):
            sp.linalg.svds(xp.ones((1,), dtype='f'))
        with pytest.raises(TypeError):
            sp.linalg.svds(xp.ones((2, 2), dtype='i'))
        with pytest.raises(ValueError):
            sp.linalg.svds(a, k=min(self.shape))
        with pytest.raises(ValueError):
            sp.linalg.svds(a, k=self.k, which='SM')


@testing.parameterize(*testing.product({
    'x0': [None, 'ones'],
    'M': [None, 'jacobi'],
    'atol': [None, 'select-by-dtype'],
    'b_ndim': [1, 2],
    'use_linear_operator': [False, True],
}))
@testing.with_requires('scipy')
class TestCg:
    n = 30
    density = 0.33
    _atol = {'f': 1e-5, 'd': 1e-12}

    def _make_matrix(self, dtype, xp):
        dtype = numpy.dtype(dtype)
        shape = (self.n, 10)
        a = testing.shaped_random(shape, xp, dtype=dtype.char.lower(), scale=1)
        if dtype.char in 'FD':
            a = a + 1j * testing.shaped_random(
                shape, xp, dtype=dtype.char.lower(), scale=1)
        mask = testing.shaped_random(shape, xp, dtype='f', scale=1)
        a[mask > self.density] = 0
        a = a @ a.conj().T
        a = a + xp.diag(xp.ones((self.n,), dtype=dtype.char.lower()))
        M = None
        if self.M == 'jacobi':
            M = xp.diag(1.0 / xp.diag(a))
        return a, M

    def _make_normalized_vector(self, dtype, xp):
        b = testing.shaped_random((self.n,), xp, dtype=dtype)
        return b / xp.linalg.norm(b)

    def _test_cg(self, dtype, xp, sp, a, M):
        dtype = numpy.dtype(dtype)
        b = self._make_normalized_vector(dtype, xp)
        if self.b_ndim == 2:
            b = b.reshape(self.n, 1)
        x0 = None
        if self.x0 == 'ones':
            x0 = xp.ones((self.n,), dtype=dtype)
        atol = None
        if self.atol == 'select-by-dtype':
            atol = self._atol[dtype.char.lower()]
        if atol is None and xp == numpy:
            # Note: If atol is None or not specified, Scipy (at least 1.5.3)
            # raises DeprecationWarning
            with pytest.deprecated_call():
                return sp.linalg.cg(a, b, x0=x0, M=M, atol=atol)
        else:
            return sp.linalg.cg(a, b, x0=x0, M=M, atol=atol)

    @testing.for_dtypes('fdFD')
    @testing.numpy_cupy_allclose(rtol=1e-5, atol=1e-5, sp_name='sp')
    def test_dense(self, dtype, xp, sp):
        a, M = self._make_matrix(dtype, xp)
        if self.use_linear_operator:
            a = sp.linalg.aslinearoperator(a)
            if M is not None:
                M = sp.linalg.aslinearoperator(M)
        return self._test_cg(dtype, xp, sp, a, M)

    @pytest.mark.parametrize('format', ['csr', 'csc', 'coo'])
    @testing.for_dtypes('fdFD')
    @testing.numpy_cupy_allclose(rtol=1e-5, atol=1e-5, sp_name='sp')
    def test_sparse(self, format, dtype, xp, sp):
        if runtime.is_hip and format == 'csc':
            pytest.xfail('may be buggy')  # trans=True

        a, M = self._make_matrix(dtype, xp)
        a = sp.coo_matrix(a).asformat(format)
        if self.use_linear_operator:
            a = sp.linalg.aslinearoperator(a)
        if M is not None:
            M = sp.coo_matrix(M).asformat(format)
            if self.use_linear_operator:
                M = sp.linalg.aslinearoperator(M)
        return self._test_cg(dtype, xp, sp, a, M)

    @testing.for_dtypes('fdFD')
    @testing.numpy_cupy_allclose(rtol=1e-5, atol=1e-5, sp_name='sp')
    def test_empty(self, dtype, xp, sp):
        if not (self.x0 is None and self.M is None and self.atol is None and
                self.use_linear_operator is False):
            pytest.skip()
        a = xp.empty((0, 0), dtype=dtype)
        b = xp.empty((0,), dtype=dtype)
        if self.atol is None and xp == numpy:
            # Note: If atol is None or not specified, Scipy (at least 1.5.3)
            # raises DeprecationWarning
            with pytest.deprecated_call():
                return sp.linalg.cg(a, b)
        else:
            return sp.linalg.cg(a, b)

    @testing.for_dtypes('fdFD')
    def test_callback(self, dtype):
        if not (self.x0 is None and self.M is None and self.atol is None and
                self.use_linear_operator is False):
            pytest.skip()
        xp, sp = cupy, sparse
        a, M = self._make_matrix(dtype, xp)
        b = self._make_normalized_vector(dtype, xp)
        is_called = False

        def callback(x):
            print(xp.linalg.norm(b - a @ x))
            nonlocal is_called
            is_called = True
        sp.linalg.cg(a, b, callback=callback)
        assert is_called

    def test_invalid(self):
        if not (self.x0 is None and self.M is None and self.atol is None and
                self.use_linear_operator is False):
            pytest.skip()
        for xp, sp in ((numpy, scipy.sparse), (cupy, sparse)):
            a, M = self._make_matrix('f', xp)
            b = self._make_normalized_vector('f', xp)
            ng_a = xp.ones((self.n, ), dtype='f')
            with pytest.raises(ValueError):
                sp.linalg.cg(ng_a, b, atol=self.atol)
            ng_a = xp.ones((self.n, self.n + 1), dtype='f')
            with pytest.raises(ValueError):
                sp.linalg.cg(ng_a, b, atol=self.atol)
            ng_a = xp.ones((self.n, self.n, 1), dtype='f')
            with pytest.raises(ValueError):
                sp.linalg.cg(ng_a, b, atol=self.atol)
            ng_b = xp.ones((self.n + 1,), dtype='f')
            with pytest.raises(ValueError):
                sp.linalg.cg(a, ng_b, atol=self.atol)
            ng_b = xp.ones((self.n, 2), dtype='f')
            with pytest.raises(ValueError):
                sp.linalg.cg(a, ng_b, atol=self.atol)
            ng_x0 = xp.ones((self.n + 1,), dtype='f')
            with pytest.raises(ValueError):
                sp.linalg.cg(a, b, x0=ng_x0, atol=self.atol)
            ng_M = xp.diag(xp.ones((self.n + 1,), dtype='f'))
            with pytest.raises(ValueError):
                sp.linalg.cg(a, b, M=ng_M, atol=self.atol)
        xp, sp = cupy, sparse
        b = self._make_normalized_vector('f', xp)
        ng_a = xp.ones((self.n, self.n), dtype='i')
        with pytest.raises(TypeError):
            sp.linalg.cg(ng_a, b, atol=self.atol)


@testing.parameterize(*testing.product({
    'x0': [None, 'ones'],
    'M': [None, 'jacobi'],
    'atol': [None, 'select-by-dtype'],
    'b_ndim': [1, 2],
    'restart': [None, 10],
    'use_linear_operator': [False, True],
}))
@testing.with_requires('scipy>=1.4')
class TestGmres:
    n = 30
    density = 0.2
    _atol = {'f': 1e-5, 'd': 1e-12}

    # TODO(kataoka): Fix the `lstsq` call in CuPy's `gmres`
    @pytest.fixture(autouse=True)
    def ignore_futurewarning(self):
        with warnings.catch_warnings():
            warnings.filterwarnings(
                'ignore', '`rcond` parameter will change', FutureWarning,
            )
            yield

    def _make_matrix(self, dtype, xp):
        dtype = numpy.dtype(dtype)
        shape = (self.n, self.n)
        a = testing.shaped_random(shape, xp, dtype=dtype, scale=1)
        mask = testing.shaped_random(shape, xp, dtype='f', scale=1)
        a[mask > self.density] = 0
        diag = xp.diag(testing.shaped_random(
            (self.n,), xp, dtype=dtype.char.lower(), scale=1) + 1)
        a[diag > 0] = 0
        a = a + diag
        M = None
        if self.M == 'jacobi':
            M = xp.diag(1.0 / xp.diag(a))
        return a, M

    def _make_normalized_vector(self, dtype, xp):
        b = testing.shaped_random((self.n,), xp, dtype=dtype, scale=1)
        return b / xp.linalg.norm(b)

    def _test_gmres(self, dtype, xp, sp, a, M):
        dtype = numpy.dtype(dtype)
        b = self._make_normalized_vector(dtype, xp)
        if self.b_ndim == 2:
            b = b.reshape(self.n, 1)
        x0 = None
        if self.x0 == 'ones':
            x0 = xp.ones((self.n,), dtype=dtype)
        atol = None
        if self.atol == 'select-by-dtype':
            atol = self._atol[dtype.char.lower()]
        if atol is None and xp == numpy:
            # Note: If atol is None or not specified, Scipy (at least 1.5.3)
            # raises DeprecationWarning
            with pytest.deprecated_call():
                return sp.linalg.gmres(
                    a, b, x0=x0, restart=self.restart, M=M, atol=atol)
        else:
            return sp.linalg.gmres(
                a, b, x0=x0, restart=self.restart, M=M, atol=atol)

    @testing.for_dtypes('fdFD')
    @testing.numpy_cupy_allclose(rtol=1e-5, atol=1e-5, sp_name='sp')
    def test_dense(self, dtype, xp, sp):
        a, M = self._make_matrix(dtype, xp)
        if self.use_linear_operator:
            a = sp.linalg.aslinearoperator(a)
            if M is not None:
                M = sp.linalg.aslinearoperator(M)
        return self._test_gmres(dtype, xp, sp, a, M)

    @pytest.mark.parametrize('format', ['csr', 'csc', 'coo'])
    @testing.for_dtypes('fdFD')
    @testing.numpy_cupy_allclose(rtol=1e-5, atol=1e-5, sp_name='sp')
    def test_sparse(self, format, dtype, xp, sp):
        if runtime.is_hip and format == 'csc':
            pytest.xfail('may be buggy')  # trans=True

        a, M = self._make_matrix(dtype, xp)
        a = sp.coo_matrix(a).asformat(format)
        if self.use_linear_operator:
            a = sp.linalg.aslinearoperator(a)
        if M is not None:
            M = sp.coo_matrix(M).asformat(format)
            if self.use_linear_operator:
                M = sp.linalg.aslinearoperator(M)
        return self._test_gmres(dtype, xp, sp, a, M)

    @testing.for_dtypes('fdFD')
    @testing.numpy_cupy_allclose(rtol=1e-5, atol=1e-5, sp_name='sp')
    def test_empty(self, dtype, xp, sp):
        if not (self.x0 is None and self.M is None and self.atol is None and
                self.restart is None and self.use_linear_operator is False):
            pytest.skip()
        a = xp.empty((0, 0), dtype=dtype)
        b = xp.empty((0,), dtype=dtype)
        if self.atol is None and xp == numpy:
            # Note: If atol is None or not specified, Scipy (at least 1.5.3)
            # raises DeprecationWarning
            with pytest.deprecated_call():
                return sp.linalg.gmres(a, b)
        else:
            return sp.linalg.gmres(a, b)

    @testing.for_dtypes('fdFD')
    def test_callback(self, dtype):
        if not (self.x0 is None and self.M is None and self.atol is None and
                self.restart is None and self.use_linear_operator is False):
            pytest.skip()
        xp, sp = cupy, sparse
        a, M = self._make_matrix(dtype, xp)
        b = self._make_normalized_vector(dtype, xp)
        is_called = False

        def callback1(x):
            print(xp.linalg.norm(b - a @ x))
            nonlocal is_called
            is_called = True
        sp.linalg.gmres(a, b, callback=callback1, callback_type='x')
        assert is_called
        is_called = False

        def callback2(pr_norm):
            print(pr_norm)
            nonlocal is_called
            is_called = True
        sp.linalg.gmres(a, b, callback=callback2, callback_type='pr_norm')
        assert is_called

    def test_invalid(self):
        if not (self.x0 is None and self.M is None and self.atol is None and
                self.restart is None and self.use_linear_operator is False):
            pytest.skip()
        for xp, sp in ((numpy, scipy.sparse), (cupy, sparse)):
            a, M = self._make_matrix('f', xp)
            b = self._make_normalized_vector('f', xp)
            ng_a = xp.ones((self.n, ), dtype='f')
            with pytest.raises(ValueError):
                sp.linalg.gmres(ng_a, b)
            ng_a = xp.ones((self.n, self.n + 1), dtype='f')
            with pytest.raises(ValueError):
                sp.linalg.gmres(ng_a, b)
            ng_a = xp.ones((self.n, self.n, 1), dtype='f')
            with pytest.raises(ValueError):
                sp.linalg.gmres(ng_a, b)
            ng_b = xp.ones((self.n + 1,), dtype='f')
            with pytest.raises(ValueError):
                sp.linalg.gmres(a, ng_b)
            ng_b = xp.ones((self.n, 2), dtype='f')
            with pytest.raises(ValueError):
                sp.linalg.gmres(a, ng_b)
            ng_x0 = xp.ones((self.n + 1,), dtype='f')
            with pytest.raises(ValueError):
                sp.linalg.gmres(a, b, x0=ng_x0)
            ng_M = xp.diag(xp.ones((self.n + 1,), dtype='f'))
            with pytest.raises(ValueError):
                sp.linalg.gmres(a, b, M=ng_M)
            ng_callback_type = '?'
            with pytest.raises(ValueError):
                sp.linalg.gmres(a, b, callback_type=ng_callback_type)
        xp, sp = cupy, sparse
        b = self._make_normalized_vector('f', xp)
        ng_a = xp.ones((self.n, self.n), dtype='i')
        with pytest.raises(TypeError):
            sp.linalg.gmres(ng_a, b)


def skip_HIP_spMM_error(outer=()):
    def decorator(impl):
        @functools.wraps(impl)
        def test_func(self, *args, **kw):
            if (runtime.is_hip and self.inner_modification == 'sparse'
                    and self.outer_modification in outer):
                pytest.xfail('spMM is buggy')  # trans=True
            impl(self, *args, **kw)
        return test_func
    return decorator


@testing.parameterize(*testing.product({
    'dtype': [numpy.float32, numpy.float64, numpy.complex64, numpy.complex128],
    'outer_modification': [
        'normal', 'transpose', 'hermitian'],
    'inner_modification': [
        'normal', 'sparse', 'linear_operator', 'class_matvec', 'class_matmat'],
    'M': [1, 6],
    'N': [1, 7],
}))
@testing.with_requires('scipy>=1.4')
class TestLinearOperator:

    # modified from scipy
    # class that defines parametrized custom cases
    # adapted from scipy's analogous tests
    def _inner_cases(self, xp, sp, A):
        # creating base-matrix-like class with default
        # matrix-vector and adjoint-matrix-vector impl

        def mv(x):
            return A.dot(x)

        def rmv(x):
            return A.T.conj().dot(x)

        # defining the user-defined classes
        class BaseMatlike(sp.linalg.LinearOperator):

            def __init__(self):
                self.dtype = A.dtype
                self.shape = A.shape

            def _adjoint(self):
                shape = self.shape[1], self.shape[0]
                return sp.linalg.LinearOperator(
                    matvec=rmv, rmatvec=mv, dtype=self.dtype, shape=shape)

        class HasMatvec(BaseMatlike):

            def _matvec(self, x):
                return mv(x)

        class HasMatmat(BaseMatlike):

            def _matmat(self, x):
                return mv(x)

        if self.inner_modification == 'normal':
            return sp.linalg.aslinearoperator(A)
        if self.inner_modification == 'sparse':
            # TODO(asi1024): Fix to return contiguous matrix.
            return sp.linalg.aslinearoperator(sp.csr_matrix(A))
        if self.inner_modification == 'linear_operator':
            return sp.linalg.LinearOperator(
                matvec=mv, rmatvec=rmv, dtype=A.dtype, shape=A.shape)
        if self.inner_modification == 'class_matvec':
            return HasMatvec()
        if self.inner_modification == 'class_matmat':
            return HasMatmat()
        assert False

    def _generate_linear_operator(self, xp, sp):
        A = testing.shaped_random((self.M, self.N), xp, self.dtype)

        if self.outer_modification == 'normal':
            return self._inner_cases(xp, sp, A)
        if self.outer_modification == 'transpose':
            # From SciPy 1.4 (scipy/scipy#9064)
            return self._inner_cases(xp, sp, A.T).T
        if self.outer_modification == 'hermitian':
            return self._inner_cases(xp, sp, A.T.conj()).H
        assert False

    @skip_HIP_spMM_error(outer=('transpose', 'hermitian'))
    @testing.numpy_cupy_allclose(sp_name='sp', rtol=1e-6)
    def test_matvec(self, xp, sp):
        linop = self._generate_linear_operator(xp, sp)
        x_1dim = testing.shaped_random((self.N,), xp, self.dtype)
        x_2dim = testing.shaped_random((self.N, 1), xp, self.dtype)
        return linop.matvec(x_1dim), linop.matvec(x_2dim)

    @skip_HIP_spMM_error(outer=('transpose', 'hermitian'))
    @testing.numpy_cupy_allclose(
        sp_name='sp', rtol=1e-6, contiguous_check=False)
    def test_matmat(self, xp, sp):
        linop = self._generate_linear_operator(xp, sp)
        x = testing.shaped_random((self.N, 8), xp, self.dtype)
        return linop.matmat(x)

    @skip_HIP_spMM_error(outer=('normal',))
    @testing.numpy_cupy_allclose(sp_name='sp', rtol=1e-6)
    def test_rmatvec(self, xp, sp):
        linop = self._generate_linear_operator(xp, sp)
        x_1dim = testing.shaped_random((self.M,), xp, self.dtype)
        x_2dim = testing.shaped_random((self.M, 1), xp, self.dtype)
        return linop.rmatvec(x_1dim), linop.rmatvec(x_2dim)

    @skip_HIP_spMM_error(outer=('normal',))
    @testing.numpy_cupy_allclose(
        sp_name='sp', rtol=1e-6, contiguous_check=False)
    def test_rmatmat(self, xp, sp):
        linop = self._generate_linear_operator(xp, sp)
        x = testing.shaped_random((self.M, 8), xp, self.dtype)
        return linop.rmatmat(x)

    @skip_HIP_spMM_error(outer=('transpose', 'hermitian'))
    @testing.numpy_cupy_allclose(
        sp_name='sp', rtol=1e-6, contiguous_check=False)
    def test_dot(self, xp, sp):
        linop = self._generate_linear_operator(xp, sp)
        x0 = testing.shaped_random((self.N,), xp, self.dtype)
        x1 = testing.shaped_random((self.N, 1), xp, self.dtype)
        x2 = testing.shaped_random((self.N, 8), xp, self.dtype)
        return linop.dot(x0), linop.dot(x1), linop.dot(x2)

    @skip_HIP_spMM_error(outer=('transpose', 'hermitian'))
    @testing.numpy_cupy_allclose(
        sp_name='sp', rtol=1e-6, contiguous_check=False)
    def test_mul(self, xp, sp):
        linop = self._generate_linear_operator(xp, sp)
        x0 = testing.shaped_random((self.N,), xp, self.dtype)
        x1 = testing.shaped_random((self.N, 1), xp, self.dtype)
        x2 = testing.shaped_random((self.N, 8), xp, self.dtype)
        return linop * x0, linop * x1, linop * x2


@testing.parameterize(*testing.product({
    'lower': [True, False],
    'unit_diagonal': [True, False],
    'nrhs': [None, 1, 4],
    'order': ['C', 'F']
}))
@testing.with_requires('scipy>=1.4.0')
@pytest.mark.skipif(not cusparse.check_availability('csrsm2'),
                    reason='no working implementation')
class TestSpsolveTriangular:

    n = 10
    density = 0.5

    def _make_matrix(self, dtype, xp):
        a_shape = (self.n, self.n)
        a = testing.shaped_random(a_shape, xp, dtype=dtype, scale=1)
        mask = testing.shaped_random(a_shape, xp, dtype='f', scale=1)
        a[mask > self.density] = 0
        diag = xp.diag(xp.ones((self.n,), dtype=dtype))
        a = a + diag
        if self.lower:
            a = xp.tril(a)
        else:
            a = xp.triu(a)
        b_shape = (self.n,) if self.nrhs is None else (self.n, self.nrhs)
        b = testing.shaped_random(b_shape, xp, dtype=dtype, order=self.order)
        return a, b

    def _test_spsolve_triangular(self, sp, a, b):
        return sp.linalg.spsolve_triangular(a, b, lower=self.lower,
                                            unit_diagonal=self.unit_diagonal)

    @pytest.mark.parametrize('format', ['csr', 'csc', 'coo'])
    @testing.for_dtypes('fdFD')
    @testing.numpy_cupy_allclose(
        rtol=1e-5, atol=1e-5, sp_name='sp', contiguous_check=False)
    def test_sparse(self, format, dtype, xp, sp):
        a, b = self._make_matrix(dtype, xp)
        a = sp.coo_matrix(a).asformat(format)
        return self._test_spsolve_triangular(sp, a, b)

    def test_invalid_cases(self):
        dtype = 'float64'
        if not (self.lower and self.unit_diagonal and self.nrhs == 4 and
                self.order == 'C'):
            pytest.skip()

        for xp, sp in ((numpy, scipy.sparse), (cupy, sparse)):
            a, b = self._make_matrix(dtype, xp)
            a = sp.csr_matrix(a)

            # a is not a square matrix
            ng_a = sp.csr_matrix(xp.ones((self.n + 1, self.n), dtype=dtype))
            with pytest.raises(ValueError):
                self._test_spsolve_triangular(sp, ng_a, b)
            # b is not a 1D/2D matrix
            ng_b = xp.ones((1, self.n, self.nrhs), dtype=dtype)
            with pytest.raises(ValueError):
                self._test_spsolve_triangular(sp, a, ng_b)
            # mismatched shape
            ng_b = xp.ones((self.n + 1, self.nrhs), dtype=dtype)
            with pytest.raises(ValueError):
                self._test_spsolve_triangular(sp, a, ng_b)

        xp, sp = cupy, sparse
        a, b = self._make_matrix(dtype, xp)
        a = sp.csr_matrix(a)

        # unsupported dtype
        ng_a = sp.csr_matrix(xp.ones((self.n, self.n), dtype='bool'))
        with pytest.raises(TypeError):
            self._test_spsolve_triangular(sp, ng_a, b)
        # a is not spmatrix
        ng_a = xp.ones((self.n, self.n), dtype=dtype)
        with pytest.raises(TypeError):
            self._test_spsolve_triangular(sp, ng_a, b)
        # b is not cupy ndarray
        ng_b = numpy.ones((self.n, self.nrhs), dtype=dtype)
        with pytest.raises(TypeError):
            self._test_spsolve_triangular(sp, a, ng_b)


@testing.parameterize(*testing.product({
    'tol': [0, 1e-5],
    'reorder': [0, 1, 2, 3],
}))
@testing.with_requires('scipy')
@pytest.mark.skipif(runtime.is_hip, reason='csrlsvqr not available')
class TestCsrlsvqr:

    n = 8
    density = 0.75
    _test_tol = {'f': 1e-5, 'd': 1e-12}

    def _setup(self, dtype):
        dtype = numpy.dtype(dtype)
        a_shape = (self.n, self.n)
        a = testing.shaped_random(
            a_shape, numpy, dtype=dtype, scale=2 / self.n)
        a_mask = testing.shaped_random(a_shape, numpy, dtype='f', scale=1)
        a[a_mask > self.density] = 0
        a_diag = numpy.diag(numpy.ones((self.n,), dtype=dtype))
        a = a + a_diag
        b = testing.shaped_random((self.n,), numpy, dtype=dtype)
        test_tol = self._test_tol[dtype.char.lower()]
        return a, b, test_tol

    @testing.for_dtypes('fdFD')
    def test_csrlsvqr(self, dtype):
        a, b, test_tol = self._setup(dtype)
        ref_x = numpy.linalg.solve(a, b)
        cp_a = cupy.array(a)
        sp_a = cupyx.scipy.sparse.csr_matrix(cp_a)
        cp_b = cupy.array(b)
        x = cusolver.csrlsvqr(sp_a, cp_b, tol=self.tol,
                              reorder=self.reorder)
        cupy.testing.assert_allclose(x, ref_x, rtol=test_tol,
                                     atol=test_tol)


@pytest.mark.skipif(runtime.is_hip, reason='csrlsvqr not available')
@testing.with_requires('scipy')
class TestSpSolve:
    def _check_spsolve(self, xp, sp, dtyp):
        n, nb = 5, 3

        a = xp.diag(xp.arange(n) + 1)
        sa = sp.csr_matrix(a.astype(dtyp))

        # prepare b to be non-contiguous
        b = xp.arange((2*n*nb), dtype=dtyp).reshape((2*n, nb))
        b = b[::2, :]
        result = sp.linalg.spsolve(sa, b)
        return result

    @pytest.mark.parametrize('dtyp', ['float32', 'complex64'])
    @testing.numpy_cupy_allclose(sp_name='sp', atol=5e-7)
    def test_spsolve_single(self, xp, sp, dtyp):
        return self._check_spsolve(xp, sp, dtyp)

    @pytest.mark.parametrize('dtyp', ['float64', 'complex128'])
    @testing.numpy_cupy_allclose(sp_name='sp', atol=1e-14)
    def test_spsolve_double(self, xp, sp, dtyp):
        return self._check_spsolve(xp, sp, dtyp)


def _eigen_vec_transform(block_vec, xp):
    """Helper to swap sign of each eigen vector based on the first
    non-zero element. ie, to standardize the first non-zero element
    of eigen vector as positive. This helps in comparing equivalence
    of eigen vectors"""
    direction = testing.shaped_random((block_vec.shape[0], 1),
                                      xp=xp, seed=123)
    direction = xp.where(block_vec.T.dot(direction) >= 0, 1, -1).T
    # shape of mask: (block_vec.shape[0], 1)
    # each eigenvector is multiplied by a 1 or -1 (scalar)
    # this is done by broadcasting mask
    return block_vec * direction


@testing.with_requires('scipy>=1.4')
@pytest.mark.skipif(runtime.is_hip and driver.get_build_version() < 402,
                    reason='syevj not available')
# tests adapted from scipy's tests of lobpcg
class TestLOBPCG:

    def _generate_input_for_elastic_rod(self, n, xp):
        """Build the matrices for the generalized eigenvalue problem of the
        fixed-free elastic rod vibration model.
        """
        L = 1.0
        le = L / n
        rho = 7.85e3
        S = 1.e-4
        E = 2.1e11
        mass = rho * S * le / 6.
        k = E * S / le
        A = k * (xp.diag(xp.r_[2. * xp.ones(n - 1), 1]) -
                 xp.diag(xp.ones(n - 1), 1) - xp.diag(xp.ones(n - 1), -1))
        B = mass * (xp.diag(xp.r_[4. * xp.ones(n - 1), 2]) +
                    xp.diag(xp.ones(n - 1), 1) + xp.diag(xp.ones(n - 1), -1))
        return A, B

    def _generate_input_for_mikota_pair(self, n, xp):
        """Build a pair of full diagonal matrices for the generalized eigenvalue
        problem. The Mikota pair acts as a nice test since the eigenvalues are
        the squares of the integers n, n=1,2,...
        """
        x = xp.arange(1, n + 1)
        B = xp.diag(1. / x)
        y = xp.arange(n - 1, 0, -1)
        z = xp.arange(2 * n - 1, 0, -2)
        A = xp.diag(z) - xp.diag(y, -1) - xp.diag(y, 1)
        return A, B

    def _generate_random_initial_ortho_eigvec(self, m, n, xp=numpy, seed=0):
        """helper to generate orthogonal, random initial approximation for
        eigen vectors.
        """
        V = testing.shaped_random((m, n), xp=numpy, seed=seed)
        # TODO : use cupy's native linalg.orth() once implemented
        X = scipy.linalg.orth(V)
        return xp.asarray(X)

    @testing.numpy_cupy_allclose(rtol=1e-5, atol=1e-5, sp_name='sp',
                                 contiguous_check=False)
    def test_small_generate_input_for_elastic_rod(self, xp, sp):
        A, B = self._generate_input_for_elastic_rod(10, xp)
        n = A.shape[0]
        X = self._generate_random_initial_ortho_eigvec(n, 10, xp)
        eigvals, eigvecs = sp.linalg.lobpcg(A,
                                            X, B=B,
                                            tol=1e-5, maxiter=30,
                                            largest=False)
        return eigvals, _eigen_vec_transform(eigvecs, xp)

    @testing.numpy_cupy_allclose(rtol=1e-5, atol=1e-5, sp_name='sp',
                                 contiguous_check=False)
    def test_small_generate_input_for_mikota_pair(self, xp, sp):
        A, B = self._generate_input_for_mikota_pair(10, xp)
        n = A.shape[0]
        X = self._generate_random_initial_ortho_eigvec(n, 10, xp)
        eigvals, eigvecs = sp.linalg.lobpcg(A,
                                            X, B=B,
                                            tol=1e-5, maxiter=30,
                                            largest=False)
        return eigvals, _eigen_vec_transform(eigvecs, xp)

    @testing.numpy_cupy_allclose(rtol=1e-5, atol=1e-5, sp_name='sp',
                                 contiguous_check=False)
    def test_generate_input_for_elastic_rod(self, xp, sp):
        A, B = self._generate_input_for_elastic_rod(100, xp)
        n = A.shape[0]
        X = self._generate_random_initial_ortho_eigvec(n, 20, xp)
        eigvals, eigvecs = sp.linalg.lobpcg(A,
                                            X, B=B,
                                            tol=1e-5, maxiter=30,
                                            largest=False)
        return eigvals, _eigen_vec_transform(eigvecs, xp)

    @testing.numpy_cupy_allclose(rtol=1e-5, atol=1e-5, sp_name='sp',
                                 contiguous_check=False)
    def test_generate_input_for_mikota_pair(self, xp, sp):
        A, B = self._generate_input_for_mikota_pair(100, xp)
        n = A.shape[0]
        X = self._generate_random_initial_ortho_eigvec(n, 20, xp)
        eigvals, eigvecs = sp.linalg.lobpcg(A,
                                            X, B=B,
                                            tol=1e-5, maxiter=30,
                                            largest=False)
        return eigvals, _eigen_vec_transform(eigvecs, xp)

    @testing.numpy_cupy_allclose(rtol=1e-5, atol=1e-5, sp_name='sp',
                                 contiguous_check=False)
    def test_regression(self, xp, sp):
        """Check the eigenvalue of the identity matrix is one.
        """
        n = 10
        X = xp.ones((n, 1))
        A = xp.identity(n)
        w, v = sp.linalg.lobpcg(A, X)
        return w, _eigen_vec_transform(v, xp)

    @testing.numpy_cupy_allclose(rtol=1e-5, atol=1e-5, sp_name='sp',
                                 contiguous_check=False)
    def test_diagonal(self, xp, sp):
        """Check for diagonal matrices.
        """
        # The system of interest is of size n x n.
        n = 100
        # We care about only m eigenpairs.
        m = 4
        # Define the generalized eigenvalue problem Av = cBv
        # where (c, v) is a generalized eigenpair,
        # We choose A to be the diagonal matrix whose entries are 1..n
        # and where B is chosen to be the identity matrix.
        vals = xp.arange(1, n + 1, dtype=float)
        A = sp.diags([vals], [0], (n, n))
        B = sp.eye(n)
        # Let the preconditioner M be the inverse of A.
        M = sp.diags([1. / vals], [0], (n, n))
        # Pick random initial vectors.
        X = testing.shaped_random((n, m), xp=xp, seed=1234)
        # Require that the returned eigenvectors be in the orthogonal
        # complement of the first few standard basis vectors (Y)
        m_excluded = 3
        Y = xp.eye(n, m_excluded)
        eigvals, vecs = sp.linalg.lobpcg(A, X, B, M=M, Y=Y, tol=1e-4,
                                         maxiter=40, largest=False)
        return eigvals, _eigen_vec_transform(vecs, xp)

    def _generate_A_for_fiedler(self, n, p, xp):
        """Check for fiedler vector computation"""
        # fiedler vector computation based on scipy's tests
        # https://github.com/scipy/scipy/blob/ab1c0907fe9255582397db04592d6066745018d3/scipy/sparse/linalg/eigen/lobpcg/tests/test_lobpcg.py#L140
        col = numpy.zeros(n)
        col[1] = 1
        A = scipy.linalg.toeplitz(col)
        D = numpy.diag(A.sum(axis=1))
        return xp.asarray(D - A)

    def _generate_small_X_for_fiedler(self, n, p, xp):
        tmp = xp.pi * xp.arange(n) / n
        analytic_V = xp.cos(xp.outer(xp.arange(n) + 1 / 2, tmp))
        return analytic_V[:, :p]

    def _generate_large_X_for_fiedler(self, n, p, xp):
        tmp = xp.pi * xp.arange(n) / n
        analytic_V = xp.cos(xp.outer(xp.arange(n) + 1 / 2, tmp))
        return analytic_V[:, -p:]

    def _generate_approximate_X_for_fiedler(self, n, p, xp):
        fiedler_guess = xp.concatenate((xp.ones(n // 2),
                                        -xp.ones(n - n // 2)))
        return xp.vstack((xp.ones(n), fiedler_guess)).T

    @testing.numpy_cupy_allclose(rtol=1e-5, atol=1e-5, sp_name='sp',
                                 contiguous_check=False)
    def test_fiedler_small_8(self, xp, sp):
        """Check the dense workaround path for small matrices
           for small fiedler eigen values and vectors
        """
        # This triggers the dense path because 8 < 2*5.
        A = self._generate_A_for_fiedler(8, 2, xp)
        X = self._generate_small_X_for_fiedler(8, 2, xp)
        lobpcg_w, lobpcg_V = sp.linalg.lobpcg(A, X, largest=False)
        return lobpcg_w, _eigen_vec_transform(lobpcg_V, xp)

    @testing.numpy_cupy_allclose(rtol=1e-5, atol=1e-5, sp_name='sp',
                                 contiguous_check=False)
    def test_fiedler_large_8(self, xp, sp):
        """Check the dense workaround path for small matrices
           for large fiedler eigen values and vectors
        """
        # This triggers the dense path because 8 < 2*5.
        A = self._generate_A_for_fiedler(8, 2, xp)
        X = self._generate_large_X_for_fiedler(8, 2, xp)
        lobpcg_w, lobpcg_V = sp.linalg.lobpcg(A, X, largest=False)
        return lobpcg_w, _eigen_vec_transform(lobpcg_V, xp)

    @testing.numpy_cupy_allclose(rtol=1e-5, atol=1e-5, sp_name='sp',
                                 contiguous_check=False)
    def test_fiedler_approximate_8(self, xp, sp):
        """Check the dense workaround path for small matrices
           for approximately-formed fiedler eigen values and vectors
        """
        # This triggers the dense path because 8 < 2*5.
        A = self._generate_A_for_fiedler(8, 2, xp)
        X = self._generate_approximate_X_for_fiedler(8, 2, xp)
        lobpcg_w, lobpcg_V = sp.linalg.lobpcg(A, X, largest=False)
        return lobpcg_w, _eigen_vec_transform(lobpcg_V, xp)

    @testing.numpy_cupy_allclose(rtol=1e-5, atol=1e-5, sp_name='sp',
                                 contiguous_check=False)
    def test_fiedler_small_12(self, xp, sp):
        """Check the dense workaround path is avoided for non-small
           fiedler matrices and small eigen values and vectors
        """
        A = self._generate_A_for_fiedler(12, 2, xp)
        X = self._generate_small_X_for_fiedler(12, 2, xp)
        lobpcg_w, lobpcg_V = sp.linalg.lobpcg(A, X, largest=False)
        return lobpcg_w, _eigen_vec_transform(lobpcg_V, xp)

    @testing.numpy_cupy_allclose(rtol=1e-5, atol=1e-5, sp_name='sp',
                                 contiguous_check=False)
    def test_fiedler_large_12(self, xp, sp):
        """Check the dense workaround path is avoided for non-small
           fiedler matrices and large eigen values and vectors
        """
        A = self._generate_A_for_fiedler(12, 2, xp)
        X = self._generate_large_X_for_fiedler(12, 2, xp)
        lobpcg_w, lobpcg_V = sp.linalg.lobpcg(A, X, largest=False)
        return lobpcg_w, _eigen_vec_transform(lobpcg_V, xp)

    @testing.numpy_cupy_allclose(rtol=1e-5, atol=1e-5, sp_name='sp',
                                 contiguous_check=False)
    def test_fiedler_approximate_12(self, xp, sp):
        """Check the dense workaround path is avoided for non-small,
           approximately generated fiedler matrices
        """
        A = self._generate_A_for_fiedler(12, 2, xp)
        X = self._generate_approximate_X_for_fiedler(12, 2, xp)
        lobpcg_w, lobpcg_V = sp.linalg.lobpcg(A, X, largest=False)
        return lobpcg_w, _eigen_vec_transform(lobpcg_V, xp)

    def _verbosity_helper(self, xp, sp):
        """Helper to capture the verbose output from stdout
        """
        A, B = self._generate_input_for_elastic_rod(100, xp)
        n = A.shape[0]
        m = 20
        X = self._generate_random_initial_ortho_eigvec(n, m, xp)
        saved_stdout = io.StringIO()
        with contextlib.redirect_stdout(saved_stdout):
            _, _ = sp.linalg.lobpcg(A, X, B=B, tol=1e-5,
                                    maxiter=30, largest=False,
                                    verbosityLevel=9)
        output = saved_stdout.getvalue().strip()
        return output

    @testing.with_requires('scipy>=1.8.0rc1')
    def test_verbosity(self):
        """Check that nonzero verbosity level code runs
           and is identical to scipy's output format.
        """
        stdout_cupy = self._verbosity_helper(cupy, cupyx.scipy.sparse)
        stdout_numpy = self._verbosity_helper(numpy, scipy.sparse)
        # getting rid of the numbers and whitespaces, we care only about
        # format of printed output.
        # also, due to the fact that there are unpredictable (but minor)
        # differences in decimal digits between scipy and cupy verbose output
        stdout_cupy = re.sub(r'[-+]?\d+\.?\d*[ ]*', '{number}', stdout_cupy)
        stdout_numpy = re.sub(r'[-+]?\d+\.?\d*[ ]*', '{number}', stdout_numpy)
        assert stdout_numpy == stdout_cupy, '''numpy: %s
                                               cupy: %s''' % (stdout_numpy,
                                                              stdout_cupy)

    @testing.numpy_cupy_allclose(
        rtol=1e-5, atol=5e-3 if runtime.is_hip else 1e-3, sp_name='sp',
        contiguous_check=False)
    def test_random_initial_float32(self, xp, sp):
        """Check lobpcg in float32 for specific initial.
        """
        n = 50
        m = 4
        vals = -xp.arange(1, n + 1)
        A = sp.diags([vals], [0], (n, n))
        A = A.astype(xp.float32)
        X = testing.shaped_random((n, m), xp=xp, seed=3)
        eigvals, vecs = sp.linalg.lobpcg(A, X, tol=1e-3, maxiter=50,
                                         verbosityLevel=1)
        return eigvals, _eigen_vec_transform(vecs, xp)

    @pytest.mark.xfail(
<<<<<<< HEAD
        runtime.is_hip and 
        driver.get_build_version() >= 5_00_00000 and 
        driver.get_build_version() < 50530201,
=======
        runtime.is_hip and
        (driver.get_build_version() >= 5_00_00000 and
         driver.get_build_version() < 50530201),
>>>>>>> aaf32de5
        reason='ROCm 5.0+ may have a bug')
    def test_maxit_None(self):
        """Check lobpcg if maxit=None runs 20 iterations (the default)
        by checking the size of the iteration history output, which should
        be the number of iterations plus 2 (initial and final values).
        """
        def make(xp, sp):
            vals = -xp.arange(1, n + 1)
            A = sp.diags([vals], [0], (n, n))
            A = A.astype(xp.float32)
            X = testing.shaped_random((n, m), xp=xp, seed=1566950023)
            return A, X
        n = 50
        m = 4
        A, X = make(cupy, sparse)
        w, _, l_h = sparse.linalg.lobpcg(
            A, X, tol=1e-8, maxiter=None, retLambdaHistory=True)

        # Assert the eigenavlues against SciPy
        A_np, X_np = make(numpy, scipy.sparse)
        w_np, _ = scipy.sparse.linalg.lobpcg(
            A_np, X_np, tol=1e-8, maxiter=None)
        testing.assert_allclose(w, w_np, rtol=1e-5)

        # Assert the number of iterations
        assert len(l_h) == 22


@testing.with_requires('scipy>=1.4')
@testing.parameterize(*testing.product({
    'A_sparsity': [True, False],
    'B_sparsity': [True, False],
    'A_dtype': [cupy.float32, cupy.float64],
    'preconditioner_sparsity': [True, False],
    'preconditioner_dtype': [None, cupy.float32, cupy.float64],
    'X_dtype': [cupy.float32, cupy.float64],
    'Y_dtype': [cupy.float32, cupy.float64],
    'sparse_format': ['coo', 'csr', 'csc']
}))
# test class for testing against diagonal matrices overall various data types
class TestLOBPCGForDiagInput:

    @pytest.fixture(autouse=True)
    def setUp(self):
        if runtime.is_hip:
            if driver.get_build_version() < 402:
                pytest.skip('syevj not available')
            if (((self.A_sparsity is True) or (self.B_sparsity is True)
                    or (self.preconditioner_sparsity is True))
                    and self.sparse_format == 'csc'):
                pytest.xfail('spMM not working')

    @testing.numpy_cupy_allclose(rtol=1e-5, atol=1e-5, sp_name='sp',
                                 contiguous_check=False)
    @pytest.mark.slow
    def test_diagonal_data_types(self, xp, sp):
        """Check lobpcg for diagonal matrices for all matrix types.
        """
        n = 40
        m = 4
        # Define the generalized eigenvalue problem Av = cBv
        # where (c, v) is a generalized eigenpair,
        # and where we choose A  and B to be diagonal.
        vals = xp.arange(1, n + 1)
        # A and B matrices based on parametrization
        A = sp.diags([vals * vals], [0], (n, n), format=self.sparse_format)
        A = A.astype(xp.dtype(self.A_dtype))
        A = A if self.A_sparsity is True else A.toarray()

        B = sp.diags([vals], [0], (n, n), format=self.sparse_format)
        B = B if self.B_sparsity is True else B.toarray()

        M_LO = None
        if self.preconditioner_dtype is not None:
            M = sp.diags([1. / vals], [0], (n, n), format=self.sparse_format)
            M = M if self.preconditioner_sparsity else M.toarray()

            def fun(x):
                return M @ x
            # Define Preconditioner function as Linear Operator
            M_LO = sp.linalg.LinearOperator(matvec=fun,
                                            matmat=fun,
                                            shape=(n, n),
                                            dtype=xp.dtype(self.preconditioner_dtype))  # NOQA

        # Cannot be sparse array
        X = testing.shaped_random((n, m), xp=xp, dtype=xp.dtype(self.X_dtype),
                                  seed=1234)

        # Require tht returned eigenvectors be in the orthogonal
        # complement of the first few standard basis vectors
        # (Cannot be sparse array)
        m_excluded = 3
        Y = xp.eye(n, m_excluded, dtype=xp.dtype(self.Y_dtype))
        # core call to lobpcg solver
        eigvals, eigvecs = sp.linalg.lobpcg(A, X, B=B, M=M_LO, Y=Y,
                                            tol=1e-4, maxiter=100,
                                            largest=False)
        return eigvals, _eigen_vec_transform(eigvecs, xp)


@testing.parameterize(*testing.product({
    'format': ['csr', 'csc', 'coo'],
    'nrhs': [None, 1, 4],
    'order': ['C', 'F']
}))
@testing.with_requires('scipy')
@pytest.mark.skipif(not cusparse.check_availability('csrsm2'),
                    reason='no working implementation')
class TestSplu:

    n = 10
    density = 0.5

    def _make_matrix(self, dtype, xp, sp, density=None):
        if density is None:
            density = self.density
        a_shape = (self.n, self.n)
        a = testing.shaped_random(a_shape, xp, dtype=dtype, scale=2 / self.n)
        mask = testing.shaped_random(a_shape, xp, dtype='f', scale=1)
        a[mask > density] = 0
        diag = xp.diag(xp.ones((self.n,), dtype=dtype))
        a = a + diag
        if self.format == 'csr':
            a = sp.csr_matrix(a)
        elif self.format == 'csc':
            a = sp.csc_matrix(a)
        elif self.format == 'coo':
            a = sp.coo_matrix(a)
        b_shape = (self.n,) if self.nrhs is None else (self.n, self.nrhs)
        b = testing.shaped_random(b_shape, xp, dtype=dtype, order=self.order)
        return a, b

    @testing.for_dtypes('fdFD')
    @testing.numpy_cupy_allclose(rtol=1e-5, atol=1e-5, sp_name='sp')
    def test_splu(self, dtype, xp, sp):
        a, b = self._make_matrix(dtype, xp, sp)
        return sp.linalg.splu(a).solve(b)

    @testing.for_dtypes('fdFD')
    @testing.numpy_cupy_allclose(rtol=1e-5, atol=1e-5, sp_name='sp')
    def test_factorized(self, dtype, xp, sp):
        a, b = self._make_matrix(dtype, xp, sp)
        return sp.linalg.factorized(a)(b)

    @testing.for_dtypes('fdFD')
    @testing.numpy_cupy_allclose(rtol=1e-5, atol=1e-5, sp_name='sp')
    def test_spilu(self, dtype, xp, sp):
        a, b = self._make_matrix(dtype, xp, sp)
        return sp.linalg.spilu(a).solve(b)

    @testing.for_dtypes('fdFD')
    @testing.numpy_cupy_allclose(rtol=1e-5, atol=1e-5, sp_name='sp')
    def test_spilu_0(self, dtype, xp, sp):
        # Note: We don't know how to compute ILU(0) with
        # scipy.sprase.linalg.spilu, so in this test we use a matrix where the
        # format is a sparse matrix but is actually a dense matrix.
        a, b = self._make_matrix(dtype, xp, sp, density=1.0)
        if xp == cupy:
            # Set fill_factor=1 to computes ILU(0) using cuSparse
            ainv = sp.linalg.spilu(a, fill_factor=1)
        else:
            ainv = sp.linalg.spilu(a)
        return ainv.solve(b)


@testing.parameterize(*testing.product({
    'damp': [0.0, 1.0, 2.0],
    'format': ['coo', 'csr', 'csc'],
    'm': [30, 40, 50],
    'n': [20, 30],
    'x0': [None, 'ones'],
    'use_linear_operator': [False, True],
}))
@testing.with_requires('scipy')
class TestLsmr:

    density = 0.01

    def _make_matrix(self, xp):
        shape = (self.m, self.n)
        a = testing.shaped_random(shape, xp, scale=1)
        mask = testing.shaped_random(shape, xp, scale=1)
        a[mask > self.density] = 0
        return a

    def _make_normalized_vector(self, xp):
        b = testing.shaped_random((self.m,), xp, scale=1)
        return b / xp.linalg.norm(b)

    def _test_lsmr(self, xp, sp, a):
        b = self._make_normalized_vector(xp)
        x0 = None
        if self.x0 == 'ones':
            x0 = xp.ones((self.n,))
        return sp.linalg.lsmr(a, b, x0=x0, damp=self.damp)

    @testing.numpy_cupy_allclose(rtol=1e-1, atol=1e-1, sp_name='sp')
    def test_sparse(self, xp, sp):
        if runtime.is_hip and self.format in ('csr', 'csc'):
            pytest.xfail('may be buggy')  # trans=True

        if (self.damp == 0 and self.x0 == 'ones' and self.n != 20):
            pytest.skip()
        a = self._make_matrix(xp)
        a = sp.coo_matrix(a).asformat(self.format)
        if self.use_linear_operator:
            a = sp.linalg.aslinearoperator(a)
        return self._test_lsmr(xp, sp, a)[0]

    @testing.numpy_cupy_allclose(rtol=1e-1, atol=1e-1, sp_name='sp')
    def test_dense(self, xp, sp):
        if (self.damp == 0 and self.x0 == 'ones' and self.n != 20):
            pytest.skip()
        a = self._make_matrix(xp)
        if self.use_linear_operator:
            a = sp.linalg.aslinearoperator(a)
        return self._test_lsmr(xp, sp, a)[0]

    def test_invalid(self):
        if not (self.x0 is None and self.use_linear_operator is False):
            pytest.skip()
        for xp, sp in ((numpy, scipy.sparse), (cupy, sparse)):
            a = self._make_matrix(xp)
            b = self._make_normalized_vector(xp)
            ng_a = xp.ones((self.m, ))
            with pytest.raises(ValueError):
                sp.linalg.lsmr(ng_a, b)
            ng_a = xp.ones((self.m, self.n, 1))
            with pytest.raises(ValueError):
                sp.linalg.lsmr(ng_a, b)
            ng_b = xp.ones((self.m + 1,))
            with pytest.raises(ValueError):
                sp.linalg.lsmr(a, ng_b)
            ng_b = xp.ones((self.m, 2))
            with pytest.raises(ValueError):
                sp.linalg.lsmr(a, ng_b)
            ng_x0 = xp.ones((self.n + 1,))
            with pytest.raises(ValueError):
                sp.linalg.lsmr(a, b, x0=ng_x0)


@testing.parameterize(*testing.product({
    'x0': [None, 'ones'],
    'M': [None, 'jacobi'],
    'atol': [None, 'select-by-dtype'],
    'b_ndim': [1, 2],
    'use_linear_operator': [False, True],
}))
@testing.with_requires('scipy')
class TestCgs:
    n = 30
    density = 0.33
    _atol = {'f': 1e-5, 'd': 1e-12}

    def _make_matrix(self, dtype, xp):
        dtype = numpy.dtype(dtype)
        shape = (self.n, 10)
        a = testing.shaped_random(shape, xp, dtype=dtype.char.lower(), scale=1)
        if dtype.char in 'FD':
            a = a + 1j * testing.shaped_random(
                shape, xp, dtype=dtype.char.lower(), scale=1)
        mask = testing.shaped_random(shape, xp, dtype='f', scale=1)
        a[mask > self.density] = 0
        a = a @ a.conj().T
        a = a + xp.diag(xp.ones((self.n,), dtype=dtype.char.lower()))
        M = None
        if self.M == 'jacobi':
            M = xp.diag(1.0 / xp.diag(a))
        return a, M

    def _make_normalized_vector(self, dtype, xp):
        b = testing.shaped_random((self.n,), xp, dtype=dtype)
        return b / xp.linalg.norm(b)

    def _test_cgs(self, dtype, xp, sp, a, M):
        dtype = numpy.dtype(dtype)
        b = self._make_normalized_vector(dtype, xp)
        if self.b_ndim == 2:
            b = b.reshape(self.n, 1)
        x0 = None
        if self.x0 == 'ones':
            x0 = xp.ones((self.n,), dtype=dtype)
        atol = None
        if self.atol == 'select-by-dtype':
            atol = self._atol[dtype.char.lower()]
        if atol is None and xp == numpy:
            # Note: If atol is None or not specified, Scipy (at least 1.5.3)
            # raises DeprecationWarning
            with pytest.deprecated_call():
                return sp.linalg.cgs(a, b, x0=x0, M=M, atol=atol)
        else:
            return sp.linalg.cgs(a, b, x0=x0, M=M, atol=atol)

    @testing.for_dtypes('fdFD')
    @testing.numpy_cupy_allclose(rtol=1e-5, atol=1e-5, sp_name='sp')
    def test_dense(self, dtype, xp, sp):
        a, M = self._make_matrix(dtype, xp)
        if self.use_linear_operator:
            a = sp.linalg.aslinearoperator(a)
            if M is not None:
                M = sp.linalg.aslinearoperator(M)
        return self._test_cgs(dtype, xp, sp, a, M)

    @pytest.mark.parametrize('format', ['csr', 'csc', 'coo'])
    @testing.for_dtypes('fdFD')
    @testing.numpy_cupy_allclose(rtol=1e-5, atol=1e-5, sp_name='sp')
    def test_sparse(self, format, dtype, xp, sp):
        if runtime.is_hip and format == 'csc':
            pytest.xfail('may be buggy')  # trans=True

        a, M = self._make_matrix(dtype, xp)
        a = sp.coo_matrix(a).asformat(format)
        if self.use_linear_operator:
            a = sp.linalg.aslinearoperator(a)
        if M is not None:
            M = sp.coo_matrix(M).asformat(format)
            if self.use_linear_operator:
                M = sp.linalg.aslinearoperator(M)
        return self._test_cgs(dtype, xp, sp, a, M)

    @testing.for_dtypes('fdFD')
    @testing.numpy_cupy_allclose(rtol=1e-5, atol=1e-5, sp_name='sp')
    def test_empty(self, dtype, xp, sp):
        if not (self.x0 is None and self.M is None and self.atol is None and
                self.use_linear_operator is False):
            pytest.skip()
        a = xp.empty((0, 0), dtype=dtype)
        b = xp.empty((0,), dtype=dtype)
        if self.atol is None and xp == numpy:
            # Note: If atol is None or not specified, Scipy (at least 1.5.3)
            # raises DeprecationWarning
            with pytest.deprecated_call():
                return sp.linalg.cgs(a, b)
        else:
            return sp.linalg.cgs(a, b)

    @testing.for_dtypes('fdFD')
    def test_callback(self, dtype):
        if not (self.x0 is None and self.M is None and self.atol is None and
                self.use_linear_operator is False):
            pytest.skip()
        xp, sp = cupy, sparse
        a, M = self._make_matrix(dtype, xp)
        b = self._make_normalized_vector(dtype, xp)
        is_called = False

        def callback(x):
            print(xp.linalg.norm(b - a @ x))
            nonlocal is_called
            is_called = True
        sp.linalg.cgs(a, b, callback=callback)
        assert is_called

    def test_invalid(self):
        if not (self.x0 is None and self.M is None and self.atol is None and
                self.use_linear_operator is False):
            pytest.skip()
        for xp, sp in ((numpy, scipy.sparse), (cupy, sparse)):
            a, M = self._make_matrix('f', xp)
            b = self._make_normalized_vector('f', xp)
            ng_a = xp.ones((self.n, ), dtype='f')
            with pytest.raises(ValueError):
                sp.linalg.cgs(ng_a, b, atol=self.atol)
            ng_a = xp.ones((self.n, self.n + 1), dtype='f')
            with pytest.raises(ValueError):
                sp.linalg.cgs(ng_a, b, atol=self.atol)
            ng_a = xp.ones((self.n, self.n, 1), dtype='f')
            with pytest.raises(ValueError):
                sp.linalg.cgs(ng_a, b, atol=self.atol)
            ng_b = xp.ones((self.n + 1,), dtype='f')
            with pytest.raises(ValueError):
                sp.linalg.cgs(a, ng_b, atol=self.atol)
            ng_b = xp.ones((self.n, 2), dtype='f')
            with pytest.raises(ValueError):
                sp.linalg.cgs(a, ng_b, atol=self.atol)
            ng_x0 = xp.ones((self.n + 1,), dtype='f')
            with pytest.raises(ValueError):
                sp.linalg.cgs(a, b, x0=ng_x0, atol=self.atol)
            ng_M = xp.diag(xp.ones((self.n + 1,), dtype='f'))
            with pytest.raises(ValueError):
                sp.linalg.cgs(a, b, M=ng_M, atol=self.atol)
        xp, sp = cupy, sparse
        b = self._make_normalized_vector('f', xp)
        ng_a = xp.ones((self.n, self.n), dtype='i')
        with pytest.raises(TypeError):
            sp.linalg.cgs(ng_a, b, atol=self.atol)


@testing.parameterize(*testing.product({
    'format': ['coo', 'csr', 'csc'],
    'm': [30, 40],
    'x0': [None, 'ones'],
    'M': [None, 'jacobi'],
    'shift': [0, 1],
    'use_linear_operator': [False, True],
}))
@testing.with_requires('scipy')
class TestMinres:

    density = 0.01

    def _make_matrix(self, xp):
        shape = (self.m, self.m)
        a = testing.shaped_random(shape, xp, scale=1)
        mask = testing.shaped_random(shape, xp, scale=1)
        a[mask > self.density] = 0
        M = None
        if self.M == 'jacobi':
            M = xp.diag(1.0 / xp.diag(a))
        return a, M

    def _make_normalized_vector(self, xp):
        b = testing.shaped_random((self.m,), xp, scale=1)
        return b / xp.linalg.norm(b)

    def _test_minres(self, xp, sp, a, M):
        b = self._make_normalized_vector(xp)
        x0 = None
        if self.x0 == 'ones':
            x0 = xp.ones((self.m,))
        return sp.linalg.minres(a, b, x0=x0, M=M)[0]

    @testing.numpy_cupy_allclose(rtol=1e-5, atol=1e-5, sp_name='sp')
    def test_sparse(self, xp, sp):
        if runtime.is_hip and self.format == 'csc':
            pytest.xfail('may be buggy')  # trans=True
        a, M = self._make_matrix(xp)
        a = sp.coo_matrix(a).asformat(self.format)
        if self.use_linear_operator:
            a = sp.linalg.aslinearoperator(a)
        if M is not None:
            M = sp.coo_matrix(M).asformat(self.format)
            if self.use_linear_operator:
                M = sp.linalg.aslinearoperator(M)
        return self._test_minres(xp, sp, a, M)

    @testing.numpy_cupy_allclose(rtol=1e-5, atol=1e-5, sp_name='sp')
    def test_dense(self, xp, sp):
        a, M = self._make_matrix(xp)
        if self.use_linear_operator:
            a = sp.linalg.aslinearoperator(a)
            if M is not None:
                M = sp.linalg.aslinearoperator(M)
        return self._test_minres(xp, sp, a, M)

    def test_invalid(self):
        if not (self.x0 is None and self.M is None
                and self.use_linear_operator is False):
            pytest.skip()
        for xp, sp in ((numpy, scipy.sparse), (cupy, sparse)):
            a, M = self._make_matrix(xp)
            b = self._make_normalized_vector(xp)
            ng_a = xp.ones((self.m, ))
            with pytest.raises(ValueError):
                sp.linalg.minres(ng_a, b)
            ng_a = xp.ones((self.m, self.m + 1))
            with pytest.raises(ValueError):
                sp.linalg.minres(ng_a, b)
            ng_a = xp.ones((self.m, self.m, 1), dtype='f')
            with pytest.raises(ValueError):
                sp.linalg.minres(ng_a, b)
            ng_b = xp.ones((self.m + 1,))
            with pytest.raises(ValueError):
                sp.linalg.minres(a, ng_b)
            ng_b = xp.ones((self.m, 2))
            with pytest.raises(ValueError):
                sp.linalg.minres(a, ng_b)
            ng_x0 = xp.ones((self.m + 1,))
            with pytest.raises(ValueError):
                sp.linalg.minres(a, b, x0=ng_x0)
            ng_M = xp.diag(xp.ones((self.m + 1,)))
            with pytest.raises(ValueError):
                sp.linalg.minres(a, b, M=ng_M)

    def test_callback(self):
        if not (self.x0 is None and self.M is None and
                self.use_linear_operator is False):
            pytest.skip()
        xp, sp = cupy, sparse
        a, M = self._make_matrix(xp)
        b = self._make_normalized_vector(xp)
        is_called = False

        def callback(x):
            nonlocal is_called
            is_called = True
        sp.linalg.minres(a, b, callback=callback)
        assert is_called<|MERGE_RESOLUTION|>--- conflicted
+++ resolved
@@ -1191,15 +1191,9 @@
         return eigvals, _eigen_vec_transform(vecs, xp)
 
     @pytest.mark.xfail(
-<<<<<<< HEAD
-        runtime.is_hip and 
-        driver.get_build_version() >= 5_00_00000 and 
-        driver.get_build_version() < 50530201,
-=======
         runtime.is_hip and
         (driver.get_build_version() >= 5_00_00000 and
          driver.get_build_version() < 50530201),
->>>>>>> aaf32de5
         reason='ROCm 5.0+ may have a bug')
     def test_maxit_None(self):
         """Check lobpcg if maxit=None runs 20 iterations (the default)
