--- conflicted
+++ resolved
@@ -155,12 +155,9 @@
                 scp.signal.windows.boxcar(6, False))
 
 
-<<<<<<< HEAD
 @pytest.mark.skipif(runtime.is_hip,
                     reason='Currently unsupported on ROCm/HIP')
-=======
-@testing.with_requires("scipy")
->>>>>>> 60168190
+@testing.with_requires("scipy")
 class TestChebWin:
     @testing.numpy_cupy_allclose(scipy_name='scp', rtol=1e-13, atol=1e-13)
     def test_basic(self, xp, scp):
@@ -338,12 +335,9 @@
                 scp.signal.windows.nuttall(7, True),)
 
 
-<<<<<<< HEAD
 @pytest.mark.skipif(runtime.is_hip,
                     reason='Currently unsupported on ROCm/HIP')
-=======
-@testing.with_requires("scipy")
->>>>>>> 60168190
+@testing.with_requires("scipy")
 class TestParzen:
     @testing.numpy_cupy_allclose(scipy_name='scp', rtol=1e-13, atol=1e-13)
     def test_basic(self, xp, scp):
@@ -352,12 +346,9 @@
                 scp.signal.windows.parzen(6, False),)
 
 
-<<<<<<< HEAD
 @pytest.mark.skipif(runtime.is_hip,
                     reason='Currently unsupported on ROCm/HIP')
-=======
-@testing.with_requires("scipy")
->>>>>>> 60168190
+@testing.with_requires("scipy")
 class TestTriang:
     @testing.numpy_cupy_allclose(scipy_name='scp', rtol=1e-13, atol=1e-13)
     def test_basic(self, xp, scp):
