--- conflicted
+++ resolved
@@ -317,16 +317,13 @@
         # negative weight
         # assert_raises(ValueError, firls, 11, [0.1, 0.2], [0, 0], [-1])
 
-<<<<<<< HEAD
+
     @pytest.mark.skipif(cupy.cuda.runtime.is_hip,
                         reason='Currently unsupported on ROCm/HIP')
-    @testing.numpy_cupy_allclose(scipy_name='scp', atol=1e-13)
-=======
     @pytest.mark.xfail(
         platform.processor() == "aarch64",
         reason="aarch64 scipy does not match cupy/x86 see Scipy #20160")
     @testing.numpy_cupy_allclose(scipy_name='scp', atol=1e-12)
->>>>>>> f2adaa12
     def test_firls(self, xp, scp):
         N = 11  # number of taps in the filter
         a = 0.1  # width of the transition band
