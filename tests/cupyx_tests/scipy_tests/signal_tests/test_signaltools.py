--- conflicted
+++ resolved
@@ -361,9 +361,6 @@
     @testing.for_all_dtypes(no_complex=True)
     @testing.numpy_cupy_allclose(atol=1e-8, rtol=1e-8, scipy_name='scp',
                                  accept_error=ValueError)  # for even kernels
-<<<<<<< HEAD
-    @pytest.mark.skipif(runtime.is_hip, reason='ROCm/HIP may have a bug')
-=======
     def test_medfilt_no_complex(self, xp, scp, dtype):
         if sys.platform == 'win32':
             pytest.xfail('medfilt broken for Scipy 1.7.0 in windows')
@@ -378,7 +375,7 @@
     @testing.numpy_cupy_allclose(
         atol=1e-8, rtol=1e-8, scipy_name='scp',
         accept_error=ValueError)  # for even kernels
->>>>>>> 51797212
+    @pytest.mark.skipif(runtime.is_hip, reason='ROCm/HIP may have a bug')
     def test_medfilt(self, xp, scp, dtype):
         if sys.platform == 'win32':
             pytest.xfail('medfilt broken for Scipy 1.7.0 in windows')
@@ -398,9 +395,6 @@
     @testing.for_all_dtypes(no_complex=True)
     @testing.numpy_cupy_allclose(atol=1e-8, rtol=1e-8, scipy_name='scp',
                                  accept_error=ValueError)  # for even kernels
-<<<<<<< HEAD
-    @pytest.mark.skipif(runtime.is_hip, reason='ROCm/HIP may have a bug')
-=======
     def test_medfilt2d_no_complex(self, xp, scp, dtype):
         if sys.platform == 'win32':
             pytest.xfail('medfilt2d broken for Scipy 1.7.0 in windows')
@@ -413,7 +407,7 @@
     @testing.numpy_cupy_allclose(
         atol=1e-8, rtol=1e-8, scipy_name='scp',
         accept_error=ValueError)  # for even kernels
->>>>>>> 51797212
+    @pytest.mark.skipif(runtime.is_hip, reason='ROCm/HIP may have a bug')
     def test_medfilt2d(self, xp, scp, dtype):
         if sys.platform == 'win32':
             pytest.xfail('medfilt2d broken for Scipy 1.7.0 in windows')
