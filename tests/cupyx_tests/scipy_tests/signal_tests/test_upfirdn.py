#
# Code in this file is adapted from SciPy version 1.11. The code in SciPy
# contains the following notice:
#
# Code adapted from "upfirdn" python library with permission:
#
# Copyright (c) 2009, Motorola, Inc
#
# All Rights Reserved.
#
# Redistribution and use in source and binary forms, with or without
# modification, are permitted provided that the following conditions are
# met:
#
# * Redistributions of source code must retain the above copyright notice,
# this list of conditions and the following disclaimer.
#
# * Redistributions in binary form must reproduce the above copyright
# notice, this list of conditions and the following disclaimer in the
# documentation and/or other materials provided with the distribution.
#
# * Neither the name of Motorola nor the names of its contributors may be
# used to endorse or promote products derived from this software without
# specific prior written permission.
#
# THIS SOFTWARE IS PROVIDED BY THE COPYRIGHT HOLDERS AND CONTRIBUTORS "AS
# IS" AND ANY EXPRESS OR IMPLIED WARRANTIES, INCLUDING, BUT NOT LIMITED TO,
# THE IMPLIED WARRANTIES OF MERCHANTABILITY AND FITNESS FOR A PARTICULAR
# PURPOSE ARE DISCLAIMED. IN NO EVENT SHALL THE COPYRIGHT OWNER OR
# CONTRIBUTORS BE LIABLE FOR ANY DIRECT, INDIRECT, INCIDENTAL, SPECIAL,
# EXEMPLARY, OR CONSEQUENTIAL DAMAGES (INCLUDING, BUT NOT LIMITED TO,
# PROCUREMENT OF SUBSTITUTE GOODS OR SERVICES; LOSS OF USE, DATA, OR
# PROFITS; OR BUSINESS INTERRUPTION) HOWEVER CAUSED AND ON ANY THEORY OF
# LIABILITY, WHETHER IN CONTRACT, STRICT LIABILITY, OR TORT (INCLUDING
# NEGLIGENCE OR OTHERWISE) ARISING IN ANY WAY OUT OF THE USE OF THIS
# SOFTWARE, EVEN IF ADVISED OF THE POSSIBILITY OF SUCH DAMAGE.

from itertools import product

import numpy as np
import pytest

from cupy import testing
from cupyx.scipy.signal._upfirdn import _output_len


def upfirdn_naive(x, h, up=1, down=1):
    """Naive upfirdn processing in Python.

    Note: arg order (x, h) differs to facilitate apply_along_axis use.
    """
    h = np.asarray(h)
    out = np.zeros(len(x) * up, x.dtype)
    out[::up] = x
    out = np.convolve(h, out)[::down][:_output_len(len(h), len(x), up, down)]
    return out


def make_case(up, down, h, x_dtype, case):
    # replacement for the UpFIRDnCase class from the SciPy tests
    rng = np.random.RandomState(17)
    h = np.atleast_1d(h)
    x = {"tiny": np.ones(1, dtype=x_dtype),
         "ones": np.ones(10, dtype=x_dtype),
         "randn": rng.randn(10).astype(x_dtype),
         "ramp": np.arange(10).astype(x_dtype),
         # XXX: add 2D / 3D cases from UpFIRDnCase
         }[case]

    if "case" == "randn" and x_dtype in (np.complex64, np.complex128):
        x += 1j * rng.randn(10)
    return x, h


def make_case_2D(up, down, h, x_dtype, case):
    # replacement for the UpFIRDnCase class from the SciPy tests
    rng = np.random.RandomState(17)
    h = np.atleast_1d(h)

    if case == "2D":
        # 2D, random
        size = (3, 5)
        x = rng.randn(*size).astype(x_dtype)
        if x_dtype in (np.complex64, np.complex128):
            x += 1j * rng.randn(*size)
        return x, h
    elif case == "2D_noncontig":
        # 2D, random, non-contiguous
        size = (3, 7)
        x = rng.randn(*size).astype(x_dtype)
        if x_dtype in (np.complex64, np.complex128):
            x += 1j * rng.randn(*size)
        x = x[::2, 1::3].T
        return x, h
    else:
        raise ValueError(f"unknown 2D_case, {case}.")


_UPFIRDN_TYPES = (int, np.float32, np.complex64, float, complex)

_upfirdn_modes = [
    "constant", "wrap", "edge", "smooth", "symmetric", "reflect",
    "antisymmetric", "antireflect", "line",
]
_upfirdn_unsupported_mode = pytest.mark.xfail(
    reason="upfirdn `mode=...` not implemented"
)


@testing.with_requires("scipy")
class TestUpfirdn:

    @testing.numpy_cupy_allclose(scipy_name="scp")
    @pytest.mark.parametrize("len_h", [1, 2, 3, 4, 5])
    @pytest.mark.parametrize("len_x", [1, 2, 3, 4, 5])
    def test_singleton(self, xp, scp, len_h, len_x):
        # gh-9844: lengths producing expected outputs
        h = xp.zeros(len_h)
        h[len_h // 2] = 1.  # make h a delta
        x = xp.ones(len_x)
        y = scp.signal.upfirdn(h, x, 1, 1)
        return y

    @testing.numpy_cupy_allclose(scipy_name="scp")
    def test_shift_x(self, xp, scp):
        # gh-9844: shifted x can change values?
        y = scp.signal.upfirdn(xp.asarray([1, 1]), xp.asarray([1.]), 1, 1)
        y1 = scp.signal.upfirdn(xp.asarray([1, 1]), xp.asarray([0., 1.]), 1, 1)
        return y, y1

    # A bunch of lengths/factors chosen because they exposed differences
    # between the "old way" and new way of computing length, and then
    # got `expected` from MATLAB
    @testing.numpy_cupy_allclose(scipy_name="scp")
    @pytest.mark.parametrize("len_h, len_x, up, down, expected", [
        (2, 2, 5, 2, [1, 0, 0, 0]),
        (2, 3, 6, 3, [1, 0, 1, 0, 1]),
        (2, 4, 4, 3, [1, 0, 0, 0, 1]),
        (3, 2, 6, 2, [1, 0, 0, 1, 0]),
        (4, 11, 3, 5, [1, 0, 0, 1, 0, 0, 1]),
    ])
    def test_length_factors(self, xp, scp, len_h, len_x, up, down, expected):
        # gh-9844: weird factors
        h = xp.zeros(len_h)
        h[0] = 1.
        x = xp.ones(len_x)
        y = scp.signal.upfirdn(h, x, up, down)
        return y

    @testing.numpy_cupy_allclose(scipy_name="scp", atol=1e-15)
    @pytest.mark.parametrize("down, want_len", [  # lengths from MATLAB
        (2, 5015),
        (11, 912),
        (79, 127),
    ])
    @pytest.mark.parametrize("dtype", _UPFIRDN_TYPES)
    def test_vs_convolve(self, xp, scp, dtype, down, want_len):
        random_state = np.random.RandomState(17)
        size = 10000

        x = random_state.randn(size).astype(dtype)
        if dtype in (np.complex64, np.complex128):
            x += 1j * random_state.randn(size)

        x = xp.asarray(x)

        h = scp.signal.firwin(31, 1. / down, window="hamming")
        y = scp.signal.upfirdn(h, x, up=1, down=down)
        return y

    @pytest.mark.parametrize('size', [8])
    # include cases with h_len > 2*size
    @pytest.mark.parametrize('h_len', [4, 5, 26])
    @pytest.mark.parametrize(
<<<<<<< HEAD
        "size, h_len, mode, dtype",
        product(
            [8],
            [4, 5, 26],  # include cases with h_len > 2*size
            _upfirdn_modes,
            [np.float32, np.float64, np.complex64, np.complex128],
        )
    )
    @testing.numpy_cupy_allclose(scipy_name="scp")
=======
        'mode',
        [
            pytest.param(mode, marks=_upfirdn_unsupported_mode)
            if mode != 'constant'
            else mode
            for mode in _upfirdn_modes
        ]
    )
    @pytest.mark.parametrize(
        'dtype', [np.float32, np.float64, np.complex64, np.complex128]
    )
    @testing.numpy_cupy_allclose(scipy_name='scp', rtol=1e-5)
>>>>>>> cf70ee1d
    def test_modes(self, xp, scp, size, h_len, mode, dtype):
        random_state = np.random.RandomState(5)
        x = random_state.randn(size).astype(dtype)
        if dtype in (np.complex64, np.complex128):
            x += 1j * random_state.randn(size)
        x = xp.asarray(x)

        h = xp.arange(1, 1 + h_len, dtype=x.real.dtype)

        y = scp.signal.upfirdn(h, x, up=1, down=1, mode=mode)
        return y

    @pytest.mark.parametrize("x_dtype", _UPFIRDN_TYPES)
    @pytest.mark.parametrize("h", (1., 1j))
    @pytest.mark.parametrize("up, down", [(1, 1), (2, 2), (3, 2), (2, 3)])
    @pytest.mark.parametrize("case", ["tiny", "ones", "randn", "ramp"])
    @testing.numpy_cupy_allclose(scipy_name="scp")
    def test_vs_naive_delta(self, x_dtype, h, up, down, case, xp, scp):
        x, h = make_case(up, down, h, x_dtype, case)
        x = xp.asarray(x)
        h = xp.asarray(h)
        y = scp.signal.upfirdn(h, x, up, down)
        return y

    @pytest.mark.parametrize("x_dtype", _UPFIRDN_TYPES)
    @pytest.mark.parametrize("h", (1., 1j))
    @pytest.mark.parametrize("up, down", [(1, 1), (2, 2), (3, 2), (2, 3)])
    @pytest.mark.parametrize("case", ["2D", "2D_noncontig"])
    @pytest.mark.parametrize("axis", [0, 1, -1])
    @testing.numpy_cupy_allclose(scipy_name="scp")
    def test_vs_naive_delta_2D(self, axis, x_dtype, h, up, down,
                               case, xp, scp):
        x, h = make_case_2D(up, down, h, x_dtype, case)
        x = xp.asarray(x)
        h = xp.asarray(h)
        y = scp.signal.upfirdn(h, x, up, down, axis=axis)
        return y

    @pytest.mark.parametrize("x_dtype", _UPFIRDN_TYPES)
    @pytest.mark.parametrize("h_dtype", _UPFIRDN_TYPES)
    @pytest.mark.parametrize("p_max, q_max",
                             list(product((10, 100), (10, 100))))
    @pytest.mark.parametrize("case", ["tiny", "ones", "randn", "ramp"])
    @testing.numpy_cupy_allclose(scipy_name="scp", atol=1e-7)
    def test_vs_naive(self, xp, scp, case, x_dtype, h_dtype, p_max, q_max):
        n_reps = 3
        longest_h = 25
        random_state = np.random.RandomState(17)
        cases = []
        for _ in range(n_reps):
            # Randomize the up/down factors somewhat
            p_add = q_max if p_max > q_max else 1
            q_add = p_max if q_max > p_max else 1
            p = random_state.randint(p_max) + p_add
            q = random_state.randint(q_max) + q_add

            # Generate random FIR coefficients
            len_h = random_state.randint(longest_h) + 1
            h = np.atleast_1d(random_state.randint(len_h))
            h = h.astype(h_dtype)
            if h_dtype == complex:
                h += 1j * random_state.randint(len_h)
            x, h = make_case(p, q, h, x_dtype, case)
            x = xp.asarray(x)
            h = xp.asarray(x)
            y = scp.signal.upfirdn(h, x, p, q)
            cases.append(y)
        return cases


def test_output_len_long_input():
    # Regression test for scipy/gh-17375.  On Windows, a large enough input
    # that should have been well within the capabilities of 64 bit integers
    # would result in a 32 bit overflow because of a bug in Cython 0.29.32.
    len_h = 1001
    in_len = 10**8
    up = 320
    down = 441
    out_len = _output_len(len_h, in_len, up, down)
    # The expected value was computed "by hand" from the formula
    #   (((in_len - 1) * up + len_h) - 1) // down + 1
    assert out_len == 72562360<|MERGE_RESOLUTION|>--- conflicted
+++ resolved
@@ -52,7 +52,7 @@
     h = np.asarray(h)
     out = np.zeros(len(x) * up, x.dtype)
     out[::up] = x
-    out = np.convolve(h, out)[::down][:_output_len(len(h), len(x), up, down)]
+    out = np.convolve(h, out)[::down][: _output_len(len(h), len(x), up, down)]
     return out
 
 
@@ -60,12 +60,13 @@
     # replacement for the UpFIRDnCase class from the SciPy tests
     rng = np.random.RandomState(17)
     h = np.atleast_1d(h)
-    x = {"tiny": np.ones(1, dtype=x_dtype),
-         "ones": np.ones(10, dtype=x_dtype),
-         "randn": rng.randn(10).astype(x_dtype),
-         "ramp": np.arange(10).astype(x_dtype),
-         # XXX: add 2D / 3D cases from UpFIRDnCase
-         }[case]
+    x = {
+        "tiny": np.ones(1, dtype=x_dtype),
+        "ones": np.ones(10, dtype=x_dtype),
+        "randn": rng.randn(10).astype(x_dtype),
+        "ramp": np.arange(10).astype(x_dtype),
+        # XXX: add 2D / 3D cases from UpFIRDnCase
+    }[case]
 
     if "case" == "randn" and x_dtype in (np.complex64, np.complex128):
         x += 1j * rng.randn(10)
@@ -99,8 +100,15 @@
 _UPFIRDN_TYPES = (int, np.float32, np.complex64, float, complex)
 
 _upfirdn_modes = [
-    "constant", "wrap", "edge", "smooth", "symmetric", "reflect",
-    "antisymmetric", "antireflect", "line",
+    "constant",
+    "wrap",
+    "edge",
+    "smooth",
+    "symmetric",
+    "reflect",
+    "antisymmetric",
+    "antireflect",
+    "line",
 ]
 _upfirdn_unsupported_mode = pytest.mark.xfail(
     reason="upfirdn `mode=...` not implemented"
@@ -109,14 +117,13 @@
 
 @testing.with_requires("scipy")
 class TestUpfirdn:
-
     @testing.numpy_cupy_allclose(scipy_name="scp")
     @pytest.mark.parametrize("len_h", [1, 2, 3, 4, 5])
     @pytest.mark.parametrize("len_x", [1, 2, 3, 4, 5])
     def test_singleton(self, xp, scp, len_h, len_x):
         # gh-9844: lengths producing expected outputs
         h = xp.zeros(len_h)
-        h[len_h // 2] = 1.  # make h a delta
+        h[len_h // 2] = 1.0  # make h a delta
         x = xp.ones(len_x)
         y = scp.signal.upfirdn(h, x, 1, 1)
         return y
@@ -124,35 +131,43 @@
     @testing.numpy_cupy_allclose(scipy_name="scp")
     def test_shift_x(self, xp, scp):
         # gh-9844: shifted x can change values?
-        y = scp.signal.upfirdn(xp.asarray([1, 1]), xp.asarray([1.]), 1, 1)
-        y1 = scp.signal.upfirdn(xp.asarray([1, 1]), xp.asarray([0., 1.]), 1, 1)
+        y = scp.signal.upfirdn(xp.asarray([1, 1]), xp.asarray([1.0]), 1, 1)
+        y1 = scp.signal.upfirdn(
+            xp.asarray([1, 1]), xp.asarray([0.0, 1.0]), 1, 1
+        )
         return y, y1
 
     # A bunch of lengths/factors chosen because they exposed differences
     # between the "old way" and new way of computing length, and then
     # got `expected` from MATLAB
     @testing.numpy_cupy_allclose(scipy_name="scp")
-    @pytest.mark.parametrize("len_h, len_x, up, down, expected", [
-        (2, 2, 5, 2, [1, 0, 0, 0]),
-        (2, 3, 6, 3, [1, 0, 1, 0, 1]),
-        (2, 4, 4, 3, [1, 0, 0, 0, 1]),
-        (3, 2, 6, 2, [1, 0, 0, 1, 0]),
-        (4, 11, 3, 5, [1, 0, 0, 1, 0, 0, 1]),
-    ])
+    @pytest.mark.parametrize(
+        "len_h, len_x, up, down, expected",
+        [
+            (2, 2, 5, 2, [1, 0, 0, 0]),
+            (2, 3, 6, 3, [1, 0, 1, 0, 1]),
+            (2, 4, 4, 3, [1, 0, 0, 0, 1]),
+            (3, 2, 6, 2, [1, 0, 0, 1, 0]),
+            (4, 11, 3, 5, [1, 0, 0, 1, 0, 0, 1]),
+        ],
+    )
     def test_length_factors(self, xp, scp, len_h, len_x, up, down, expected):
         # gh-9844: weird factors
         h = xp.zeros(len_h)
-        h[0] = 1.
+        h[0] = 1.0
         x = xp.ones(len_x)
         y = scp.signal.upfirdn(h, x, up, down)
         return y
 
     @testing.numpy_cupy_allclose(scipy_name="scp", atol=1e-15)
-    @pytest.mark.parametrize("down, want_len", [  # lengths from MATLAB
-        (2, 5015),
-        (11, 912),
-        (79, 127),
-    ])
+    @pytest.mark.parametrize(
+        "down, want_len",
+        [  # lengths from MATLAB
+            (2, 5015),
+            (11, 912),
+            (79, 127),
+        ],
+    )
     @pytest.mark.parametrize("dtype", _UPFIRDN_TYPES)
     def test_vs_convolve(self, xp, scp, dtype, down, want_len):
         random_state = np.random.RandomState(17)
@@ -164,38 +179,26 @@
 
         x = xp.asarray(x)
 
-        h = scp.signal.firwin(31, 1. / down, window="hamming")
+        h = scp.signal.firwin(31, 1.0 / down, window="hamming")
         y = scp.signal.upfirdn(h, x, up=1, down=down)
         return y
 
-    @pytest.mark.parametrize('size', [8])
+    @pytest.mark.parametrize("size", [8])
     # include cases with h_len > 2*size
-    @pytest.mark.parametrize('h_len', [4, 5, 26])
-    @pytest.mark.parametrize(
-<<<<<<< HEAD
-        "size, h_len, mode, dtype",
-        product(
-            [8],
-            [4, 5, 26],  # include cases with h_len > 2*size
-            _upfirdn_modes,
-            [np.float32, np.float64, np.complex64, np.complex128],
-        )
-    )
-    @testing.numpy_cupy_allclose(scipy_name="scp")
-=======
-        'mode',
+    @pytest.mark.parametrize("h_len", [4, 5, 26])
+    @pytest.mark.parametrize(
+        "mode",
         [
             pytest.param(mode, marks=_upfirdn_unsupported_mode)
-            if mode != 'constant'
+            if mode != "constant"
             else mode
             for mode in _upfirdn_modes
-        ]
-    )
-    @pytest.mark.parametrize(
-        'dtype', [np.float32, np.float64, np.complex64, np.complex128]
-    )
-    @testing.numpy_cupy_allclose(scipy_name='scp', rtol=1e-5)
->>>>>>> cf70ee1d
+        ],
+    )
+    @pytest.mark.parametrize(
+        "dtype", [np.float32, np.float64, np.complex64, np.complex128]
+    )
+    @testing.numpy_cupy_allclose(scipy_name="scp", rtol=1e-5)
     def test_modes(self, xp, scp, size, h_len, mode, dtype):
         random_state = np.random.RandomState(5)
         x = random_state.randn(size).astype(dtype)
@@ -209,7 +212,7 @@
         return y
 
     @pytest.mark.parametrize("x_dtype", _UPFIRDN_TYPES)
-    @pytest.mark.parametrize("h", (1., 1j))
+    @pytest.mark.parametrize("h", (1.0, 1j))
     @pytest.mark.parametrize("up, down", [(1, 1), (2, 2), (3, 2), (2, 3)])
     @pytest.mark.parametrize("case", ["tiny", "ones", "randn", "ramp"])
     @testing.numpy_cupy_allclose(scipy_name="scp")
@@ -221,13 +224,12 @@
         return y
 
     @pytest.mark.parametrize("x_dtype", _UPFIRDN_TYPES)
-    @pytest.mark.parametrize("h", (1., 1j))
+    @pytest.mark.parametrize("h", (1.0, 1j))
     @pytest.mark.parametrize("up, down", [(1, 1), (2, 2), (3, 2), (2, 3)])
     @pytest.mark.parametrize("case", ["2D", "2D_noncontig"])
     @pytest.mark.parametrize("axis", [0, 1, -1])
     @testing.numpy_cupy_allclose(scipy_name="scp")
-    def test_vs_naive_delta_2D(self, axis, x_dtype, h, up, down,
-                               case, xp, scp):
+    def test_vs_naive_delta_2D(self, axis, x_dtype, h, up, down, case, xp, scp):
         x, h = make_case_2D(up, down, h, x_dtype, case)
         x = xp.asarray(x)
         h = xp.asarray(h)
@@ -236,8 +238,9 @@
 
     @pytest.mark.parametrize("x_dtype", _UPFIRDN_TYPES)
     @pytest.mark.parametrize("h_dtype", _UPFIRDN_TYPES)
-    @pytest.mark.parametrize("p_max, q_max",
-                             list(product((10, 100), (10, 100))))
+    @pytest.mark.parametrize(
+        "p_max, q_max", list(product((10, 100), (10, 100)))
+    )
     @pytest.mark.parametrize("case", ["tiny", "ones", "randn", "ramp"])
     @testing.numpy_cupy_allclose(scipy_name="scp", atol=1e-7)
     def test_vs_naive(self, xp, scp, case, x_dtype, h_dtype, p_max, q_max):
