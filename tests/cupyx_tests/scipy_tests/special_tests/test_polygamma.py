import platform
import unittest
import warnings

import numpy
import pytest

import cupyx.scipy.special  # NOQA
from cupy import testing


@testing.with_requires("scipy")
class TestPolygamma(unittest.TestCase):

    @testing.with_requires("scipy>=1.1.0")
    @testing.for_all_dtypes(no_complex=True)
    @testing.numpy_cupy_allclose(atol=1e-5, scipy_name="scp")
    def test_arange(self, xp, scp, dtype):
        import scipy.special  # NOQA

        a = testing.shaped_arange((2, 3), xp, dtype)
        b = testing.shaped_arange((2, 3), xp, dtype)
        return scp.special.polygamma(a, b)

    @testing.with_requires("scipy>=1.1.0")
    @testing.for_all_dtypes(no_complex=True)
    @testing.numpy_cupy_allclose(atol=1e-3, rtol=1e-3, scipy_name="scp")
    def test_linspace(self, xp, scp, dtype):
        import scipy.special  # NOQA

        a = numpy.tile(numpy.arange(5), 200).astype(dtype)
        b = numpy.linspace(-30, 30, 1000, dtype=dtype)
        a = xp.asarray(a)
        b = xp.asarray(b)
        return scp.special.polygamma(a, b)

    @testing.for_all_dtypes(no_complex=True)
    @testing.numpy_cupy_allclose(atol=1e-2, rtol=1e-3, scipy_name="scp")
    def test_scalar(self, xp, scp, dtype):
        import scipy.special  # NOQA

        # polygamma in scipy returns numpy.float64 value when inputs scalar.
        # whatever type input is.
        return scp.special.polygamma(
            dtype(2.), dtype(1.5)).astype(numpy.float32)

<<<<<<< HEAD
    @testing.with_requires("scipy>=1.1.0")
=======
    @pytest.mark.xfail(
        platform.processor() == "aarch64",
        reason="aarch64 scipy does not match cupy/x86 see Scipy #20159")
    @testing.with_requires('scipy>=1.1.0')
>>>>>>> 31bbc45c
    @testing.for_all_dtypes(no_complex=True)
    @testing.numpy_cupy_allclose(atol=1e-2, rtol=1e-3, scipy_name="scp")
    def test_inf_and_nan(self, xp, scp, dtype):
        import scipy.special  # NOQA

        x = numpy.array([-numpy.inf, numpy.nan, numpy.inf]).astype(dtype)
        a = numpy.tile(x, 3)
        b = numpy.repeat(x, 3)
        a = xp.asarray(a)
        b = xp.asarray(b)
        with warnings.catch_warnings():
            warnings.simplefilter("ignore")
            return scp.special.polygamma(a, b)<|MERGE_RESOLUTION|>--- conflicted
+++ resolved
@@ -5,13 +5,12 @@
 import numpy
 import pytest
 
-import cupyx.scipy.special  # NOQA
+import cupyx.scipy.special  # NOQA  # NOQA
 from cupy import testing
 
 
 @testing.with_requires("scipy")
 class TestPolygamma(unittest.TestCase):
-
     @testing.with_requires("scipy>=1.1.0")
     @testing.for_all_dtypes(no_complex=True)
     @testing.numpy_cupy_allclose(atol=1e-5, scipy_name="scp")
@@ -41,17 +40,15 @@
 
         # polygamma in scipy returns numpy.float64 value when inputs scalar.
         # whatever type input is.
-        return scp.special.polygamma(
-            dtype(2.), dtype(1.5)).astype(numpy.float32)
+        return scp.special.polygamma(dtype(2.0), dtype(1.5)).astype(
+            numpy.float32
+        )
 
-<<<<<<< HEAD
-    @testing.with_requires("scipy>=1.1.0")
-=======
     @pytest.mark.xfail(
         platform.processor() == "aarch64",
-        reason="aarch64 scipy does not match cupy/x86 see Scipy #20159")
-    @testing.with_requires('scipy>=1.1.0')
->>>>>>> 31bbc45c
+        reason="aarch64 scipy does not match cupy/x86 see Scipy #20159",
+    )
+    @testing.with_requires("scipy>=1.1.0")
     @testing.for_all_dtypes(no_complex=True)
     @testing.numpy_cupy_allclose(atol=1e-2, rtol=1e-3, scipy_name="scp")
     def test_inf_and_nan(self, xp, scp, dtype):
