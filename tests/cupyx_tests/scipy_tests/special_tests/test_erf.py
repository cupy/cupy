--- conflicted
+++ resolved
@@ -13,10 +13,7 @@
     return [left, boundary, right]
 
 
-<<<<<<< HEAD
-=======
 @testing.with_requires('scipy')
->>>>>>> 15fc6199
 class _TestBase:
 
     @testing.with_requires('scipy<1.16.0')
