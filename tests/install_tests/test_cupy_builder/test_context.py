--- conflicted
+++ resolved
@@ -1,9 +1,6 @@
-<<<<<<< HEAD
-=======
 from __future__ import annotations
 
 
->>>>>>> 081a76f8
 import os
 
 from cupy_builder._context import (
