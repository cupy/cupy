--- conflicted
+++ resolved
@@ -7,13 +7,6 @@
 import cupyx
 
 
-<<<<<<< HEAD
-@pytest.mark.skipif(cuda.driver.get_build_version() < 10010,
-                    reason='Only CUDA 10.1+ supports this')
-=======
-@pytest.mark.skipif(cuda.runtime.is_hip,
-                    reason='HIP does not support this')
->>>>>>> 51797212
 class TestGraph:
 
     def _helper1(self, a):
