--- conflicted
+++ resolved
@@ -340,7 +340,6 @@
         self.check_ks(0.05)(self.ngood, self.nbad, self.nsample, size=2000)
 
 
-<<<<<<< HEAD
 power_params = [
     {'a': 0.5},
     {'a': 1},
@@ -365,7 +364,8 @@
             self.skipTest('Statistical checks only for scalar `a`')
         self.check_ks(0.05)(
             a=self.a, size=2000)
-=======
+
+
 logseries_params = [
     {'p': 0.5},
     {'p': 0.1},
@@ -388,5 +388,4 @@
     def test_geometric_ks(self):
         if not isinstance(self.p, float):
             self.skipTest('Statistical checks only for scalar `p`')
-        self.check_ks(0.05)(p=self.p, size=2000)
->>>>>>> 4492a262
+        self.check_ks(0.05)(p=self.p, size=2000)