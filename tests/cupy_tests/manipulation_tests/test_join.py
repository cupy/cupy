--- conflicted
+++ resolved
@@ -4,11 +4,8 @@
 import cupy
 from cupy import testing
 from cupy import cuda
-<<<<<<< HEAD
 from cupy.cuda import runtime
-=======
 from cupy.exceptions import AxisError
->>>>>>> 51797212
 
 
 class TestJoin:
@@ -268,12 +265,8 @@
     ])
     @testing.for_all_dtypes_combination(names=['dtype1', 'dtype2'])
     @testing.numpy_cupy_array_equal(
-<<<<<<< HEAD
-        accept_error=(TypeError, numpy.ComplexWarning))
-    @pytest.mark.skipif(runtime.is_hip, reason='ROCm/HIP may have a bug ')
-=======
         accept_error=(TypeError, cupy.exceptions.ComplexWarning))
->>>>>>> 51797212
+    @pytest.mark.skipif(runtime.is_hip, reason='ROCm/HIP may have a bug ')
     def test_concatenate_casting(self, xp, dtype1, dtype2, casting):
         a = testing.shaped_arange((3, 4), xp, dtype1)
         b = testing.shaped_arange((3, 4), xp, dtype1)
