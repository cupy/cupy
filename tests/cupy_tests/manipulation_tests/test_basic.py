--- conflicted
+++ resolved
@@ -7,11 +7,8 @@
 import cupy
 from cupy import cuda
 from cupy import testing
-<<<<<<< HEAD
 from cupy.cuda import runtime
-=======
 from cupy.exceptions import ComplexWarning
->>>>>>> 51797212
 
 
 class TestBasic:
