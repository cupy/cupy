--- conflicted
+++ resolved
@@ -33,12 +33,8 @@
 import cupy
 print(cupy.is_available())''')
     self.assertEqual(returncode, 0, 'stderr: {!r}'.format(stderrdata))
-<<<<<<< HEAD
-    self.assertIn(stdoutdata, (b'True\n', b'True\r\n', b'False\n', b'False\r\n'))
-=======
     self.assertIn(stdoutdata,
                   (b'True\n', b'True\r\n', b'False\n', b'False\r\n'))
->>>>>>> b67590b1
     return stdoutdata == b'True\n' or stdoutdata == b'True\r\n'
 
 
