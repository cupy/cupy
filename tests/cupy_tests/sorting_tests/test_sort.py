import unittest

import numpy

import cupy
from cupy import testing


@testing.gpu
class TestSort(unittest.TestCase):

    _multiprocess_can_split_ = True

    # Test ranks

    @testing.numpy_cupy_raises()
    def test_sort_zero_dim(self, xp):
        a = testing.shaped_random((), xp)
        a.sort()

    @testing.numpy_cupy_raises()
    def test_external_sort_zero_dim(self, xp):
        a = testing.shaped_random((), xp)
        return xp.sort(a)

    @testing.numpy_cupy_array_equal()
    def test_sort_two_or_more_dim(self, xp):
        a = testing.shaped_random((2, 3, 3), xp)
        a.sort()
        return a

    @testing.numpy_cupy_array_equal()
    def test_external_sort_two_or_more_dim(self, xp):
        a = testing.shaped_random((2, 3, 3), xp)
        return xp.sort(a)

    # Test dtypes

    @testing.for_all_dtypes(no_float16=True, no_bool=True, no_complex=True)
    @testing.numpy_cupy_allclose()
    def test_sort_dtype(self, xp, dtype):
        a = testing.shaped_random((10,), xp, dtype)
        a.sort()
        return a

    @testing.for_all_dtypes(no_float16=True, no_bool=True, no_complex=True)
    @testing.numpy_cupy_allclose()
    def test_external_sort_dtype(self, xp, dtype):
        a = testing.shaped_random((10,), xp, dtype)
        return xp.sort(a)

    @testing.for_dtypes([numpy.float16, numpy.bool_])
    def test_sort_unsupported_dtype(self, dtype):
        a = testing.shaped_random((10,), cupy, dtype)
        with self.assertRaises(NotImplementedError):
            a.sort()

    @testing.for_dtypes([numpy.float16, numpy.bool_])
    def test_external_sort_unsupported_dtype(self, dtype):
        a = testing.shaped_random((10,), cupy, dtype)
        with self.assertRaises(NotImplementedError):
            return cupy.sort(a)

    # Test contiguous arrays

    @testing.numpy_cupy_allclose()
    def test_sort_contiguous(self, xp):
        a = testing.shaped_random((10,), xp)  # C contiguous view
        a.sort()
        return a

    def test_sort_non_contiguous(self):
        a = testing.shaped_random((10,), cupy)[::2]  # Non contiguous view
        with self.assertRaises(NotImplementedError):
            a.sort()

    @testing.numpy_cupy_allclose()
    def test_external_sort_contiguous(self, xp):
        a = testing.shaped_random((10,), xp)  # C contiguous view
        return xp.sort(a)

    @testing.numpy_cupy_allclose()
    def test_external_sort_non_contiguous(self, xp):
        a = testing.shaped_random((10,), xp)[::2]  # Non contiguous view
        return xp.sort(a)

    # Test axis

    @testing.numpy_cupy_array_equal()
    def test_sort_axis(self, xp):
        a = testing.shaped_random((2, 3, 3), xp)
        a.sort(axis=0)
        return a

    @testing.numpy_cupy_array_equal()
    def test_external_sort_axis(self, xp):
        a = testing.shaped_random((2, 3, 3), xp)
        return xp.sort(a, axis=0)

    @testing.numpy_cupy_array_equal()
    def test_sort_negative_axis(self, xp):
        a = testing.shaped_random((2, 3, 3), xp)
        a.sort(axis=-2)
        return a

    @testing.numpy_cupy_array_equal()
    def test_external_sort_negative_axis(self, xp):
        a = testing.shaped_random((2, 3, 3), xp)
        return xp.sort(a, axis=-2)

    @testing.numpy_cupy_array_equal()
    def test_external_sort_none_axis(self, xp):
        a = testing.shaped_random((2, 3, 3), xp)
        return xp.sort(a, axis=None)

    @testing.numpy_cupy_raises()
    def test_sort_invalid_axis(self, xp):
        a = testing.shaped_random((2, 3, 3), xp)
        a.sort(axis=3)

    @testing.numpy_cupy_raises()
    def test_external_sort_invalid_axis(self, xp):
        a = testing.shaped_random((2, 3, 3), xp)
        xp.sort(a, axis=3)

    @testing.numpy_cupy_raises()
    def test_sort_invalid_negative_axis(self, xp):
        a = testing.shaped_random((2, 3, 3), xp)
        a.sort(axis=-4)

    @testing.numpy_cupy_raises()
    def test_external_sort_invalid_negative_axis(self, xp):
        a = testing.shaped_random((2, 3, 3), xp)
        xp.sort(a, axis=-4)


@testing.gpu
class TestLexsort(unittest.TestCase):

    _multiprocess_can_split_ = True

    # Test ranks

    @testing.numpy_cupy_raises()
    def test_lexsort_zero_dim(self, xp):
        a = testing.shaped_random((), xp)
        return xp.lexsort(a)

    @testing.numpy_cupy_array_equal
    def test_lexsort_one_dim(self, xp):
        a = testing.shaped_random((2,), xp)
        return xp.lexsort(a)

    @testing.numpy_cupy_array_equal
    def test_lexsort_two_dim(self, xp):
        a = xp.array([[9, 4, 0, 4, 0, 2, 1],
                      [1, 5, 1, 4, 3, 4, 4]])  # from numpy.lexsort example
        return xp.lexsort(a)

    def test_lexsort_three_or_more_dim(self):
        a = testing.shaped_random((2, 10, 10), cupy)
        with self.assertRaises(NotImplementedError):
            return cupy.lexsort(a)

    # Test dtypes

    @testing.for_all_dtypes(no_float16=True, no_bool=True, no_complex=True)
    @testing.numpy_cupy_allclose()
    def test_lexsort_dtype(self, xp, dtype):
        a = testing.shaped_random((2, 10), xp, dtype)
        return xp.lexsort(a)

    @testing.for_dtypes([numpy.float16, numpy.bool_])
    def test_lexsort_unsupported_dtype(self, dtype):
        a = testing.shaped_random((2, 10), cupy, dtype)
        with self.assertRaises(TypeError):
            return cupy.lexsort(a)


@testing.parameterize(*testing.product({
    'external': [False, True],
}))
@testing.gpu
class TestArgsort(unittest.TestCase):

    _multiprocess_can_split_ = True

    def argsort(self, a, axis=-1):
        if self.external:
            xp = cupy.get_array_module(a)
            return xp.argsort(a, axis=axis)
        else:
            return a.argsort(axis=axis)

    # Test base cases

    @testing.for_all_dtypes(no_float16=True, no_bool=True, no_complex=True)
    @testing.numpy_cupy_raises()
    def test_argsort_zero_dim(self, xp, dtype):
        a = testing.shaped_random((), xp, dtype)
        return self.argsort(a)

    @testing.for_all_dtypes(no_float16=True, no_bool=True, no_complex=True)
    @testing.numpy_cupy_array_equal()
    def test_argsort_one_dim(self, xp, dtype):
        a = testing.shaped_random((10,), xp, dtype)
        return self.argsort(a)

    @testing.for_all_dtypes(no_float16=True, no_bool=True, no_complex=True)
    @testing.numpy_cupy_array_equal()
    def test_argsort_multi_dim(self, xp, dtype):
        a = testing.shaped_random((2, 3, 3), xp, dtype)
        return self.argsort(a)

    @testing.numpy_cupy_array_equal()
    def test_argsort_non_contiguous(self, xp):
        a = xp.array([1, 0, 2, 3])[::2]
        return self.argsort(a)

    # Test unsupported dtype

    @testing.for_dtypes([numpy.float16, numpy.bool_, numpy.complex64])
    def test_argsort_unsupported_dtype(self, dtype):
        a = testing.shaped_random((10,), cupy, dtype)
        with self.assertRaises(NotImplementedError):
            return self.argsort(a)

    # Test axis

    @testing.numpy_cupy_array_equal()
    def test_argsort_axis(self, xp):
        a = testing.shaped_random((2, 3, 3), xp)
        return self.argsort(a, axis=0)

    @testing.numpy_cupy_array_equal()
    def test_argsort_negative_axis(self, xp):
        a = testing.shaped_random((2, 3, 3), xp)
        return self.argsort(a, axis=2)

    @testing.numpy_cupy_array_equal()
    def test_argsort_none_axis(self, xp):
        a = testing.shaped_random((2, 3, 3), xp)
        return self.argsort(a, axis=None)

    @testing.numpy_cupy_raises()
    def test_argsort_invalid_axis(self, xp):
        a = testing.shaped_random((2, 3, 3), xp)
        return self.argsort(a, axis=3)

    @testing.numpy_cupy_raises()
    def test_argsort_invalid_negative_axis(self, xp):
        a = testing.shaped_random((2, 3, 3), xp)
        return self.argsort(a, axis=-4)

    # Misc tests

    def test_argsort_original_array_not_modified_one_dim(self):
        a = testing.shaped_random((10,), cupy)
        b = cupy.array(a)
        self.argsort(a)
        testing.assert_allclose(a, b)

    def test_argsort_original_array_not_modified_multi_dim(self):
        a = testing.shaped_random((2, 3, 3), cupy)
        b = cupy.array(a)
        self.argsort(a)
        testing.assert_allclose(a, b)


@testing.gpu
class TestMsort(unittest.TestCase):

    _multiprocess_can_split_ = True

    # Test base cases

    @testing.numpy_cupy_raises()
    def test_msort_zero_dim(self, xp):
        a = testing.shaped_random((), xp)
        return xp.msort(a)

    @testing.for_all_dtypes(no_float16=True, no_bool=True, no_complex=True)
    @testing.numpy_cupy_array_equal()
    def test_msort_one_dim(self, xp, dtype):
        a = testing.shaped_random((10,), xp, dtype)
        return xp.msort(a)

    @testing.for_all_dtypes(no_float16=True, no_bool=True, no_complex=True)
    @testing.numpy_cupy_array_equal()
    def test_msort_multi_dim(self, xp, dtype):
        a = testing.shaped_random((2, 3), xp, dtype)
        return xp.msort(a)

    # Test unsupported dtype

    @testing.for_dtypes([numpy.float16, numpy.bool_, numpy.complex64])
    def test_msort_unsupported_dtype(self, dtype):
        a = testing.shaped_random((10,), cupy, dtype)
        with self.assertRaises(NotImplementedError):
            return cupy.msort(a)


@testing.parameterize(*testing.product({
    'external': [False, True],
}))
@testing.gpu
<<<<<<< HEAD
class TestArgpartition(unittest.TestCase):

    _multiprocess_can_split_ = True

    def argpartition(self, a, kth, axis=-1):
        if self.external:
            xp = cupy.get_array_module(a)
            return xp.argpartition(a, kth, axis=axis)
        else:
            return a.argpartition(kth, axis=axis)
=======
class TestPartition(unittest.TestCase):

    _multiprocess_can_split_ = True

    def partition(self, a, kth, axis=-1):
        if self.external:
            xp = cupy.get_array_module(a)
            return xp.partition(a, kth, axis=axis)
        else:
            a.partition(kth, axis=axis)
            return a
>>>>>>> e56c6491

    # Test base cases

    @testing.numpy_cupy_raises()
<<<<<<< HEAD
    def test_argpartition_zero_dim(self, xp):
        a = testing.shaped_random((), xp)
        kth = 2
        return self.argpartition(a, kth)

    @testing.for_all_dtypes(no_float16=True, no_bool=True)
    @testing.numpy_cupy_equal()
    def test_argpartition_one_dim(self, xp, dtype):
        a = testing.shaped_random((10,), xp, dtype, 100)
        kth = 2
        idx = self.argpartition(a, kth)
        return idx[kth]

    @testing.for_all_dtypes(no_float16=True, no_bool=True)
    @testing.numpy_cupy_array_equal()
    def test_argpartition_multi_dim(self, xp, dtype):
        a = testing.shaped_random((3, 3, 10), xp, dtype, 100)
        kth = 2
        idx = self.argpartition(a, kth)
        return idx[:, :, kth:kth + 1]
=======
    def test_partition_zero_dim(self, xp):
        a = testing.shaped_random((), xp)
        kth = 2
        return self.partition(a, kth)

    @testing.for_all_dtypes(no_float16=True, no_bool=True, no_complex=True)
    @testing.numpy_cupy_equal()
    def test_partition_one_dim(self, xp, dtype):
        a = testing.shaped_random((10,), xp, dtype)
        kth = 2
        x = self.partition(a, kth)
        self.assertTrue(xp.all(x[0:kth] <= x[kth:kth + 1]))
        self.assertTrue(xp.all(x[kth:kth + 1] <= x[kth + 1:]))
        return x[kth]

    @testing.for_all_dtypes(no_float16=True, no_bool=True, no_complex=True)
    @testing.numpy_cupy_array_equal()
    def test_partition_multi_dim(self, xp, dtype):
        a = testing.shaped_random((10, 10, 10), xp, dtype)
        kth = 2
        x = self.partition(a, kth)
        self.assertTrue(xp.all(x[:, :, 0:kth] <= x[:, :, kth:kth + 1]))
        self.assertTrue(xp.all(x[:, :, kth:kth + 1] <= x[:, :, kth + 1:]))
        return x[:, :, kth:kth + 1]
>>>>>>> e56c6491

    # Test unsupported dtype

    @testing.for_dtypes([numpy.float16, numpy.bool_])
<<<<<<< HEAD
    def test_argpartition_unsupported_dtype(self, dtype):
        a = testing.shaped_random((10,), cupy, dtype, 100)
        kth = 2
        with self.assertRaises(NotImplementedError):
            return self.argpartition(a, kth)

    # Test non-contiguous array

    @testing.numpy_cupy_equal()
    def test_argpartition_non_contiguous(self, xp):
        a = testing.shaped_random((10,), xp, 'i', 100)[::2]
        kth = 2
        idx = self.argpartition(a, kth)
        return idx[kth]
=======
    def test_partition_unsupported_dtype(self, dtype):
        a = testing.shaped_random((10,), cupy, dtype)
        kth = 2
        with self.assertRaises(NotImplementedError):
            return self.partition(a, kth)

    # Test non-contiguous array

    @testing.numpy_cupy_array_equal()
    def test_partition_non_contiguous(self, xp):
        a = testing.shaped_random((10,), xp)[::2]
        kth = 2
        if not self.external:
            if xp is cupy:
                with self.assertRaises(NotImplementedError):
                    return self.partition(a, kth)
            return xp.array([])  # dummy
        else:
            return self.partition(a, kth)
>>>>>>> e56c6491

    # Test kth

    @testing.numpy_cupy_equal()
<<<<<<< HEAD
    def test_argpartition_sequence_kth(self, xp):
        a = testing.shaped_random((10,), xp, scale=100)
        kth = (2, 4)
        idx = self.argpartition(a, kth)
        return (idx[2], idx[4])

    @testing.numpy_cupy_equal()
    def test_argpartition_negative_kth(self, xp):
        a = testing.shaped_random((10,), xp, scale=100)
        kth = -3
        idx = self.argpartition(a, kth)
        return idx[kth]

    @testing.numpy_cupy_raises()
    def test_argpartition_invalid_kth(self, xp):
        a = testing.shaped_random((10,), xp, scale=100)
        kth = 10
        return self.argpartition(a, kth)

    @testing.numpy_cupy_raises()
    def test_argpartition_invalid_negative_kth(self, xp):
        a = testing.shaped_random((10,), xp, scale=100)
        kth = -11
        return self.argpartition(a, kth)
=======
    def test_partition_sequence_kth(self, xp):
        a = testing.shaped_random((10,), xp)
        kth = (2, 4)
        x = self.partition(a, kth)
        return x[kth[0]], x[kth[1]]

    @testing.numpy_cupy_equal()
    def test_partition_negative_kth(self, xp):
        a = testing.shaped_random((10,), xp)
        kth = -3
        x = self.partition(a, kth)
        return x[kth]

    @testing.numpy_cupy_raises()
    def test_partition_invalid_kth(self, xp):
        a = testing.shaped_random((10,), xp)
        kth = 10
        return self.partition(a, kth)

    @testing.numpy_cupy_raises()
    def test_partition_invalid_negative_kth(self, xp):
        a = testing.shaped_random((10,), xp)
        kth = -11
        return self.partition(a, kth)
>>>>>>> e56c6491

    # Test axis

    @testing.numpy_cupy_array_equal()
<<<<<<< HEAD
    def test_argpartition_axis(self, xp):
        a = testing.shaped_random((10, 3, 3), xp, scale=100)
        kth = 2
        axis = 0
        idx = self.argpartition(a, kth, axis=axis)
        return idx[kth:kth + 1, :, :]

    @testing.numpy_cupy_array_equal()
    def test_argpartition_negative_axis(self, xp):
        a = testing.shaped_random((3, 3, 10), xp, scale=100)
        kth = 2
        axis = -1
        idx = self.argpartition(a, kth, axis=axis)
        return idx[:, :, kth:kth + 1]

    @testing.numpy_cupy_equal()
    def test_argpartition_none_axis(self, xp):
        a = testing.shaped_random((2, 2), xp, scale=100)
        kth = 2
        axis = None
        idx = self.argpartition(a, kth, axis=axis)
        return idx[kth]

    @testing.numpy_cupy_raises()
    def test_argpartition_invalid_axis(self, xp):
        a = testing.shaped_random((2, 2, 2), xp, scale=100)
        kth = 1
        axis = 3
        return self.argpartition(a, kth, axis=axis)

    @testing.numpy_cupy_raises()
    def test_argpartition_invalid_negative_axis(self, xp):
        a = testing.shaped_random((2, 2, 2), xp, scale=100)
        kth = 1
        axis = -4
        return self.argpartition(a, kth, axis=axis)
=======
    def test_partition_axis(self, xp):
        a = testing.shaped_random((10, 10, 10), xp)
        kth = 2
        axis = 0
        x = self.partition(a, kth, axis=axis)
        return x[kth, :, :]

    @testing.numpy_cupy_array_equal()
    def test_partition_negative_axis(self, xp):
        a = testing.shaped_random((10, 10, 10), xp)
        kth = 2
        axis = -1
        x = self.partition(a, kth, axis=axis)
        return x[:, :, kth]

    @testing.numpy_cupy_equal()
    def test_partition_none_axis(self, xp):
        if self.external:
            a = testing.shaped_random((2, 2), xp)
            kth = 2
            axis = None
            x = self.partition(a, kth, axis=axis)
            return x[kth]
        else:
            return None

    @testing.numpy_cupy_raises()
    def test_partition_invalid_axis(self, xp):
        a = testing.shaped_random((2, 2, 2), xp)
        kth = 2
        axis = 3
        return self.partition(a, kth, axis=axis)

    @testing.numpy_cupy_raises()
    def test_partition_invalid_negative_axis(self, xp):
        a = testing.shaped_random((2, 2, 2), xp)
        kth = 2
        axis = -4
        return self.partition(a, kth, axis=axis)
>>>>>>> e56c6491
<|MERGE_RESOLUTION|>--- conflicted
+++ resolved
@@ -304,18 +304,6 @@
     'external': [False, True],
 }))
 @testing.gpu
-<<<<<<< HEAD
-class TestArgpartition(unittest.TestCase):
-
-    _multiprocess_can_split_ = True
-
-    def argpartition(self, a, kth, axis=-1):
-        if self.external:
-            xp = cupy.get_array_module(a)
-            return xp.argpartition(a, kth, axis=axis)
-        else:
-            return a.argpartition(kth, axis=axis)
-=======
 class TestPartition(unittest.TestCase):
 
     _multiprocess_can_split_ = True
@@ -327,33 +315,10 @@
         else:
             a.partition(kth, axis=axis)
             return a
->>>>>>> e56c6491
 
     # Test base cases
 
     @testing.numpy_cupy_raises()
-<<<<<<< HEAD
-    def test_argpartition_zero_dim(self, xp):
-        a = testing.shaped_random((), xp)
-        kth = 2
-        return self.argpartition(a, kth)
-
-    @testing.for_all_dtypes(no_float16=True, no_bool=True)
-    @testing.numpy_cupy_equal()
-    def test_argpartition_one_dim(self, xp, dtype):
-        a = testing.shaped_random((10,), xp, dtype, 100)
-        kth = 2
-        idx = self.argpartition(a, kth)
-        return idx[kth]
-
-    @testing.for_all_dtypes(no_float16=True, no_bool=True)
-    @testing.numpy_cupy_array_equal()
-    def test_argpartition_multi_dim(self, xp, dtype):
-        a = testing.shaped_random((3, 3, 10), xp, dtype, 100)
-        kth = 2
-        idx = self.argpartition(a, kth)
-        return idx[:, :, kth:kth + 1]
-=======
     def test_partition_zero_dim(self, xp):
         a = testing.shaped_random((), xp)
         kth = 2
@@ -378,27 +343,10 @@
         self.assertTrue(xp.all(x[:, :, 0:kth] <= x[:, :, kth:kth + 1]))
         self.assertTrue(xp.all(x[:, :, kth:kth + 1] <= x[:, :, kth + 1:]))
         return x[:, :, kth:kth + 1]
->>>>>>> e56c6491
 
     # Test unsupported dtype
 
     @testing.for_dtypes([numpy.float16, numpy.bool_])
-<<<<<<< HEAD
-    def test_argpartition_unsupported_dtype(self, dtype):
-        a = testing.shaped_random((10,), cupy, dtype, 100)
-        kth = 2
-        with self.assertRaises(NotImplementedError):
-            return self.argpartition(a, kth)
-
-    # Test non-contiguous array
-
-    @testing.numpy_cupy_equal()
-    def test_argpartition_non_contiguous(self, xp):
-        a = testing.shaped_random((10,), xp, 'i', 100)[::2]
-        kth = 2
-        idx = self.argpartition(a, kth)
-        return idx[kth]
-=======
     def test_partition_unsupported_dtype(self, dtype):
         a = testing.shaped_random((10,), cupy, dtype)
         kth = 2
@@ -418,37 +366,10 @@
             return xp.array([])  # dummy
         else:
             return self.partition(a, kth)
->>>>>>> e56c6491
 
     # Test kth
 
     @testing.numpy_cupy_equal()
-<<<<<<< HEAD
-    def test_argpartition_sequence_kth(self, xp):
-        a = testing.shaped_random((10,), xp, scale=100)
-        kth = (2, 4)
-        idx = self.argpartition(a, kth)
-        return (idx[2], idx[4])
-
-    @testing.numpy_cupy_equal()
-    def test_argpartition_negative_kth(self, xp):
-        a = testing.shaped_random((10,), xp, scale=100)
-        kth = -3
-        idx = self.argpartition(a, kth)
-        return idx[kth]
-
-    @testing.numpy_cupy_raises()
-    def test_argpartition_invalid_kth(self, xp):
-        a = testing.shaped_random((10,), xp, scale=100)
-        kth = 10
-        return self.argpartition(a, kth)
-
-    @testing.numpy_cupy_raises()
-    def test_argpartition_invalid_negative_kth(self, xp):
-        a = testing.shaped_random((10,), xp, scale=100)
-        kth = -11
-        return self.argpartition(a, kth)
-=======
     def test_partition_sequence_kth(self, xp):
         a = testing.shaped_random((10,), xp)
         kth = (2, 4)
@@ -473,49 +394,10 @@
         a = testing.shaped_random((10,), xp)
         kth = -11
         return self.partition(a, kth)
->>>>>>> e56c6491
 
     # Test axis
 
     @testing.numpy_cupy_array_equal()
-<<<<<<< HEAD
-    def test_argpartition_axis(self, xp):
-        a = testing.shaped_random((10, 3, 3), xp, scale=100)
-        kth = 2
-        axis = 0
-        idx = self.argpartition(a, kth, axis=axis)
-        return idx[kth:kth + 1, :, :]
-
-    @testing.numpy_cupy_array_equal()
-    def test_argpartition_negative_axis(self, xp):
-        a = testing.shaped_random((3, 3, 10), xp, scale=100)
-        kth = 2
-        axis = -1
-        idx = self.argpartition(a, kth, axis=axis)
-        return idx[:, :, kth:kth + 1]
-
-    @testing.numpy_cupy_equal()
-    def test_argpartition_none_axis(self, xp):
-        a = testing.shaped_random((2, 2), xp, scale=100)
-        kth = 2
-        axis = None
-        idx = self.argpartition(a, kth, axis=axis)
-        return idx[kth]
-
-    @testing.numpy_cupy_raises()
-    def test_argpartition_invalid_axis(self, xp):
-        a = testing.shaped_random((2, 2, 2), xp, scale=100)
-        kth = 1
-        axis = 3
-        return self.argpartition(a, kth, axis=axis)
-
-    @testing.numpy_cupy_raises()
-    def test_argpartition_invalid_negative_axis(self, xp):
-        a = testing.shaped_random((2, 2, 2), xp, scale=100)
-        kth = 1
-        axis = -4
-        return self.argpartition(a, kth, axis=axis)
-=======
     def test_partition_axis(self, xp):
         a = testing.shaped_random((10, 10, 10), xp)
         kth = 2
@@ -555,4 +437,129 @@
         kth = 2
         axis = -4
         return self.partition(a, kth, axis=axis)
->>>>>>> e56c6491
+
+
+@testing.parameterize(*testing.product({
+    'external': [False, True],
+}))
+@testing.gpu
+class TestArgpartition(unittest.TestCase):
+
+    _multiprocess_can_split_ = True
+
+    def argpartition(self, a, kth, axis=-1):
+        if self.external:
+            xp = cupy.get_array_module(a)
+            return xp.argpartition(a, kth, axis=axis)
+        else:
+            return a.argpartition(kth, axis=axis)
+
+    # Test base cases
+
+    @testing.numpy_cupy_raises()
+    def test_argpartition_zero_dim(self, xp):
+        a = testing.shaped_random((), xp)
+        kth = 2
+        return self.argpartition(a, kth)
+
+    @testing.for_all_dtypes(no_float16=True, no_bool=True)
+    @testing.numpy_cupy_equal()
+    def test_argpartition_one_dim(self, xp, dtype):
+        a = testing.shaped_random((10,), xp, dtype, 100)
+        kth = 2
+        idx = self.argpartition(a, kth)
+        return idx[kth]
+
+    @testing.for_all_dtypes(no_float16=True, no_bool=True)
+    @testing.numpy_cupy_array_equal()
+    def test_argpartition_multi_dim(self, xp, dtype):
+        a = testing.shaped_random((3, 3, 10), xp, dtype, 100)
+        kth = 2
+        idx = self.argpartition(a, kth)
+        return idx[:, :, kth:kth + 1]
+
+    # Test unsupported dtype
+
+    @testing.for_dtypes([numpy.float16, numpy.bool_])
+    def test_argpartition_unsupported_dtype(self, dtype):
+        a = testing.shaped_random((10,), cupy, dtype, 100)
+        kth = 2
+        with self.assertRaises(NotImplementedError):
+            return self.argpartition(a, kth)
+
+    # Test non-contiguous array
+
+    @testing.numpy_cupy_equal()
+    def test_argpartition_non_contiguous(self, xp):
+        a = testing.shaped_random((10,), xp, 'i', 100)[::2]
+        kth = 2
+        idx = self.argpartition(a, kth)
+        return idx[kth]
+
+    # Test kth
+
+    @testing.numpy_cupy_equal()
+    def test_argpartition_sequence_kth(self, xp):
+        a = testing.shaped_random((10,), xp, scale=100)
+        kth = (2, 4)
+        idx = self.argpartition(a, kth)
+        return (idx[2], idx[4])
+
+    @testing.numpy_cupy_equal()
+    def test_argpartition_negative_kth(self, xp):
+        a = testing.shaped_random((10,), xp, scale=100)
+        kth = -3
+        idx = self.argpartition(a, kth)
+        return idx[kth]
+
+    @testing.numpy_cupy_raises()
+    def test_argpartition_invalid_kth(self, xp):
+        a = testing.shaped_random((10,), xp, scale=100)
+        kth = 10
+        return self.argpartition(a, kth)
+
+    @testing.numpy_cupy_raises()
+    def test_argpartition_invalid_negative_kth(self, xp):
+        a = testing.shaped_random((10,), xp, scale=100)
+        kth = -11
+        return self.argpartition(a, kth)
+
+    # Test axis
+
+    @testing.numpy_cupy_array_equal()
+    def test_argpartition_axis(self, xp):
+        a = testing.shaped_random((10, 3, 3), xp, scale=100)
+        kth = 2
+        axis = 0
+        idx = self.argpartition(a, kth, axis=axis)
+        return idx[kth:kth + 1, :, :]
+
+    @testing.numpy_cupy_array_equal()
+    def test_argpartition_negative_axis(self, xp):
+        a = testing.shaped_random((3, 3, 10), xp, scale=100)
+        kth = 2
+        axis = -1
+        idx = self.argpartition(a, kth, axis=axis)
+        return idx[:, :, kth:kth + 1]
+
+    @testing.numpy_cupy_equal()
+    def test_argpartition_none_axis(self, xp):
+        a = testing.shaped_random((2, 2), xp, scale=100)
+        kth = 2
+        axis = None
+        idx = self.argpartition(a, kth, axis=axis)
+        return idx[kth]
+
+    @testing.numpy_cupy_raises()
+    def test_argpartition_invalid_axis(self, xp):
+        a = testing.shaped_random((2, 2, 2), xp, scale=100)
+        kth = 1
+        axis = 3
+        return self.argpartition(a, kth, axis=axis)
+
+    @testing.numpy_cupy_raises()
+    def test_argpartition_invalid_negative_axis(self, xp):
+        a = testing.shaped_random((2, 2, 2), xp, scale=100)
+        kth = 1
+        axis = -4
+        return self.argpartition(a, kth, axis=axis)