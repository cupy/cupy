import copy
import unittest

import numpy
import pytest

import cupy
from cupy import core
from cupy import cuda
from cupy import get_array_module
from cupy import testing


class TestGetSize(unittest.TestCase):

    def test_none(self):
        assert core.get_size(None) == ()

    def check_collection(self, a):
        assert core.get_size(a) == tuple(a)

    def test_list(self):
        self.check_collection([1, 2, 3])

    def test_tuple(self):
        self.check_collection((1, 2, 3))

    def test_int(self):
        assert core.get_size(1) == (1,)

    def test_float(self):
        with pytest.raises(ValueError):
            core.get_size(1.0)


def wrap_take(array, *args, **kwargs):
    if get_array_module(array) == numpy:
        kwargs['mode'] = 'wrap'

    return array.take(*args, **kwargs)


@testing.gpu
class TestNdarrayInit(unittest.TestCase):

    def test_shape_none(self):
        a = cupy.ndarray(None)
        assert a.shape == ()

    def test_shape_int(self):
        a = cupy.ndarray(3)
        assert a.shape == (3,)

    def test_shape_int_with_strides(self):
        dummy = cupy.ndarray(3)
        a = cupy.ndarray(3, strides=(0,), memptr=dummy.data)
        assert a.shape == (3,)
        assert a.strides == (0,)

    def test_memptr(self):
        a = cupy.arange(6).astype(numpy.float32).reshape((2, 3))
        memptr = a.data

        b = cupy.ndarray((2, 3), numpy.float32, memptr)
        testing.assert_array_equal(a, b)

        b += 1
        testing.assert_array_equal(a, b)

    def test_memptr_with_strides(self):
        buf = cupy.ndarray(20, numpy.uint8)
        memptr = buf.data

        # self-overlapping strides
        a = cupy.ndarray((2, 3), numpy.float32, memptr, strides=(8, 4))
        assert a.strides == (8, 4)

        a[:] = 1
        a[0, 2] = 4
        assert float(a[1, 0]) == 4

    def test_strides_without_memptr(self):
        for xp in (numpy, cupy):
            with pytest.raises(ValueError):
                xp.ndarray((2, 3), numpy.float32, strides=(20, 4))

    def test_strides_is_given_and_order_is_ignored(self):
        buf = cupy.ndarray(20, numpy.uint8)
        a = cupy.ndarray(
            (2, 3), numpy.float32, buf.data, strides=(8, 4), order='C')
        assert a.strides == (8, 4)

    def test_strides_is_given_but_order_is_invalid(self):
        for xp in (numpy, cupy):
            with pytest.raises(TypeError):
                xp.ndarray((2, 3), numpy.float32, strides=(8, 4), order='!')

    def test_order(self):
        shape = (2, 3, 4)
        a = core.ndarray(shape, order='F')
        a_cpu = numpy.ndarray(shape, order='F')
        assert a.strides == a_cpu.strides
        assert a.flags.f_contiguous
        assert not a.flags.c_contiguous

    def test_order_none(self):
        shape = (2, 3, 4)
        a = core.ndarray(shape, order=None)
        a_cpu = numpy.ndarray(shape, order=None)
        assert a.flags.c_contiguous == a_cpu.flags.c_contiguous
        assert a.flags.f_contiguous == a_cpu.flags.f_contiguous
        assert a.strides == a_cpu.strides


@testing.parameterize(
    *testing.product({
        'shape': [(), (1,), (1, 2), (1, 2, 3)],
        'order': ['C', 'F'],
        'dtype': [
            numpy.uint8,  # itemsize=1
            numpy.uint16,  # itemsize=2
        ],
    }))
@testing.gpu
class TestNdarrayInitStrides(unittest.TestCase):

    # Check the strides given shape, itemsize and order.

    @testing.numpy_cupy_equal()
    def test_strides(self, xp):
        arr = xp.ndarray(self.shape, dtype=self.dtype, order=self.order)
        return (
            arr.strides,
            arr.flags.c_contiguous,
            arr.flags.f_contiguous)


@testing.gpu
class TestNdarrayInitRaise(unittest.TestCase):

    def test_unsupported_type(self):
        arr = numpy.ndarray((2, 3), dtype=object)
        with pytest.raises(ValueError):
            core.array(arr)


@testing.parameterize(
    *testing.product({
        'shape': [(), (0,), (1,), (0, 0, 2), (2, 3)],
    })
)
@testing.gpu
class TestNdarrayDeepCopy(unittest.TestCase):

    def _check_deepcopy(self, arr, arr2):
        assert arr.data is not arr2.data
        assert arr.shape == arr2.shape
        assert arr.size == arr2.size
        assert arr.dtype == arr2.dtype
        assert arr.strides == arr2.strides
        testing.assert_array_equal(arr, arr2)

    def test_deepcopy(self):
        arr = core.ndarray(self.shape)
        arr2 = copy.deepcopy(arr)
        self._check_deepcopy(arr, arr2)

    @testing.multi_gpu(2)
    def test_deepcopy_multi_device(self):
        arr = core.ndarray(self.shape)
        with cuda.Device(1):
            arr2 = copy.deepcopy(arr)
        self._check_deepcopy(arr, arr2)
        assert arr2.device == arr.device


@testing.gpu
class TestNdarrayCopy(unittest.TestCase):

    @testing.multi_gpu(2)
    @testing.for_orders('CFA')
    def test_copy_multi_device_non_contiguous(self, order):
        arr = core.ndarray((20,))[::2]
        dev1 = cuda.Device(1)
        with dev1:
            arr2 = arr.copy(order)
        assert arr2.device == dev1
        testing.assert_array_equal(arr, arr2)

    @testing.multi_gpu(2)
    def test_copy_multi_device_non_contiguous_K(self):
        arr = core.ndarray((20,))[::2]
        with cuda.Device(1):
            with self.assertRaises(NotImplementedError):
                arr.copy('K')


@testing.gpu
class TestNdarrayShape(unittest.TestCase):

    @testing.numpy_cupy_array_equal()
    def test_shape_set(self, xp):
        arr = xp.ndarray((2, 3))
        arr.shape = (3, 2)
        return xp.array(arr.shape)

    @testing.numpy_cupy_array_equal()
    def test_shape_set_infer(self, xp):
        arr = xp.ndarray((2, 3))
        arr.shape = (3, -1)
        return xp.array(arr.shape)

    @testing.numpy_cupy_array_equal()
    def test_shape_set_int(self, xp):
        arr = xp.ndarray((2, 3))
        arr.shape = 6
        return xp.array(arr.shape)


class TestNdarrayCudaInterface(unittest.TestCase):

    def test_cuda_array_interface(self):
        arr = cupy.zeros(shape=(2, 3), dtype=cupy.float64)
        iface = arr.__cuda_array_interface__
        assert (set(iface.keys()) ==
                set(['shape', 'typestr', 'data', 'version', 'descr',
                     'strides']))
        assert iface['shape'] == (2, 3)
        assert iface['typestr'] == '<f8'
        assert isinstance(iface['data'], tuple)
        assert len(iface['data']) == 2
        assert iface['data'][0] == arr.data.ptr
        assert not iface['data'][1]
        assert iface['version'] == 2
        assert iface['descr'] == [('', '<f8')]
        assert iface['strides'] is None

    def test_cuda_array_interface_view(self):
        arr = cupy.zeros(shape=(10, 20), dtype=cupy.float64)
        view = arr[::2, ::5]
        iface = view.__cuda_array_interface__
        assert (set(iface.keys()) ==
                set(['shape', 'typestr', 'data', 'version',
                     'strides', 'descr']))
        assert iface['shape'] == (5, 4)
        assert iface['typestr'] == '<f8'
        assert isinstance(iface['data'], tuple)
        assert len(iface['data']) == 2
        assert iface['data'][0] == arr.data.ptr
        assert not iface['data'][1]
        assert iface['version'] == 2
        assert iface['strides'] == (320, 40)
        assert iface['descr'] == [('', '<f8')]

    def test_cuda_array_interface_zero_size(self):
        arr = cupy.zeros(shape=(10,), dtype=cupy.float64)
        view = arr[0:3:-1]
        iface = view.__cuda_array_interface__
        assert (set(iface.keys()) ==
                set(['shape', 'typestr', 'data', 'version',
                     'strides', 'descr']))
        assert iface['shape'] == (0,)
        assert iface['typestr'] == '<f8'
        assert isinstance(iface['data'], tuple)
        assert len(iface['data']) == 2
        assert iface['data'][0] == 0
        assert not iface['data'][1]
        assert iface['version'] == 2
        assert iface['strides'] is None
        assert iface['descr'] == [('', '<f8')]


@testing.parameterize(
    *testing.product({
        'indices_shape': [(2,), (2, 3)],
        'axis': [None, 0, 1, 2, -1, -2],
    })
)
@testing.gpu
class TestNdarrayTake(unittest.TestCase):

    shape = (3, 4, 5)

    @testing.for_all_dtypes()
    @testing.numpy_cupy_array_equal()
    def test_take(self, xp, dtype):
        a = testing.shaped_arange(self.shape, xp, dtype)
        if self.axis is None:
            m = a.size
        else:
            m = a.shape[self.axis]
        i = testing.shaped_arange(self.indices_shape, xp, numpy.int32) % m
        return wrap_take(a, i, self.axis)


@testing.parameterize(
    *testing.product({
        'indices': [2, [0, 1], -1, [-1, -2]],
        'axis': [None, 0, 1, -1, -2],
    })
)
@testing.gpu
class TestNdarrayTakeWithInt(unittest.TestCase):

    shape = (3, 4, 5)

    @testing.for_all_dtypes()
    @testing.numpy_cupy_array_equal()
    def test_take(self, xp, dtype):
        a = testing.shaped_arange(self.shape, xp, dtype)
        return wrap_take(a, self.indices, self.axis)


@testing.parameterize(
    *testing.product({
        'indices': [2, [0, 1], -1, [-1, -2]],
        'axis': [None, 0, 1, -1, -2],
    })
)
@testing.gpu
class TestNdarrayTakeWithIntWithOutParam(unittest.TestCase):

    shape = (3, 4, 5)

    @testing.for_all_dtypes()
    @testing.numpy_cupy_array_equal()
    def test_take(self, xp, dtype):
        a = testing.shaped_arange(self.shape, xp, dtype)
        r1 = wrap_take(a, self.indices, self.axis)
        r2 = xp.zeros_like(r1)
        wrap_take(a, self.indices, self.axis, out=r2)
        testing.assert_array_equal(r1, r2)
        return r2


@testing.parameterize(
    *testing.product({
        'indices': [0, -1, [0], [0, -1]],
        'axis': [None, 0, -1],
    })
)
@testing.gpu
class TestScalaNdarrayTakeWithIntWithOutParam(unittest.TestCase):

    shape = ()

    @testing.for_all_dtypes()
    @testing.numpy_cupy_array_equal()
    def test_take(self, xp, dtype):
        a = testing.shaped_arange(self.shape, xp, dtype)
        r1 = wrap_take(a, self.indices, self.axis)
        r2 = xp.zeros_like(r1)
        wrap_take(a, self.indices, self.axis, out=r2)
        testing.assert_array_equal(r1, r2)
        return r2


@testing.parameterize(
    {'shape': (3, 4, 5), 'indices': (2,), 'axis': 3},
    {'shape': (), 'indices': (0,), 'axis': 2}
)
@testing.gpu
class TestNdarrayTakeErrorAxisOverRun(unittest.TestCase):

    def test_axis_overrun1(self):
        for xp in (numpy, cupy):
            a = testing.shaped_arange(self.shape, xp)
            with pytest.raises(numpy.AxisError):
                wrap_take(a, self.indices, axis=self.axis)

    def test_axis_overrun2(self):
        a = testing.shaped_arange(self.shape, cupy)
        with pytest.raises(numpy.AxisError):
            wrap_take(a, self.indices, axis=self.axis)


@testing.parameterize(
    {'shape': (3, 4, 5), 'indices': (2, 3), 'out_shape': (2, 4)},
    {'shape': (), 'indices': (), 'out_shape': (1,)}
)
@testing.gpu
class TestNdarrayTakeErrorShapeMismatch(unittest.TestCase):

    def test_shape_mismatch(self):
        for xp in (numpy, numpy):
            a = testing.shaped_arange(self.shape, xp)
            i = testing.shaped_arange(self.indices, xp, numpy.int32) % 3
            o = testing.shaped_arange(self.out_shape, xp)
            with pytest.raises(ValueError):
                wrap_take(a, i, out=o)


@testing.parameterize(
    {'shape': (3, 4, 5), 'indices': (2, 3), 'out_shape': (2, 3)},
    {'shape': (), 'indices': (), 'out_shape': ()}
)
@testing.gpu
class TestNdarrayTakeErrorTypeMismatch(unittest.TestCase):

    def test_output_type_mismatch(self):
        for xp in (numpy, cupy):
            a = testing.shaped_arange(self.shape, xp, numpy.int32)
            i = testing.shaped_arange(self.indices, xp, numpy.int32) % 3
            o = testing.shaped_arange(self.out_shape, xp, numpy.float32)
            with pytest.raises(TypeError):
                wrap_take(a, i, out=o)


@testing.parameterize(
    {'shape': (0,), 'indices': (0,)},
    {'shape': (0,), 'indices': (0, 1)},
)
@testing.gpu
class TestZeroSizedNdarrayTake(unittest.TestCase):

    @testing.numpy_cupy_array_equal()
    def test_output_type_mismatch(self, xp):
        a = testing.shaped_arange(self.shape, xp, numpy.int32)
        i = testing.shaped_arange(self.indices, xp, numpy.int32)
        return wrap_take(a, i)


@testing.parameterize(
    {'shape': (0,), 'indices': (1,)},
    {'shape': (0,), 'indices': (1, 1)},
)
@testing.gpu
class TestZeroSizedNdarrayTakeIndexError(unittest.TestCase):

    def test_output_type_mismatch(self):
        for xp in (numpy, cupy):
            a = testing.shaped_arange(self.shape, xp, numpy.int32)
            i = testing.shaped_arange(self.indices, xp, numpy.int32)
            with pytest.raises(IndexError):
                wrap_take(a, i)


@testing.gpu
class TestSize(unittest.TestCase):

    @testing.numpy_cupy_equal()
    def test_size_without_axis(self, xp):
        x = testing.shaped_arange((3, 4, 5), xp, numpy.int32)
        return xp.size(x)

    @testing.numpy_cupy_equal()
    def test_size_with_axis(self, xp):
        x = testing.shaped_arange((3, 4, 5), xp, numpy.int32)
        return xp.size(x, 0)

    @testing.numpy_cupy_equal()
    def test_size_with_negative_axis(self, xp):
        x = testing.shaped_arange((3, 4, 5), xp, numpy.int32)
        return xp.size(x, -1)

    @testing.numpy_cupy_equal()
    def test_size_zero_dim_array(self, xp):
        x = testing.shaped_arange((), xp, numpy.int32)
        return xp.size(x)

<<<<<<< HEAD
    def test_size_axis_too_large(self):
        for xp in (numpy, cupy):
            x = testing.shaped_arange((3, 4, 5), xp, numpy.int32)
            with pytest.raises(IndexError):
                xp.size(x, 3)

    def test_size_axis_too_small(self):
        for xp in (numpy, cupy):
            x = testing.shaped_arange((3, 4, 5), xp, numpy.int32)
            with pytest.raises(IndexError):
                xp.size(x, -4)

    def test_size_zero_dim_array_with_axis(self):
        for xp in (numpy, cupy):
            x = testing.shaped_arange((), xp, numpy.int32)
            with pytest.raises(IndexError):
                xp.size(x, 0)
=======
    @testing.numpy_cupy_raises(accept_error=IndexError)
    def test_size_axis_too_large(self, xp):
        x = testing.shaped_arange((3, 4, 5), xp, numpy.int32)
        return xp.size(x, 3)

    @testing.numpy_cupy_raises(accept_error=IndexError)
    def test_size_axis_too_small(self, xp):
        x = testing.shaped_arange((3, 4, 5), xp, numpy.int32)
        return xp.size(x, -4)

    @testing.numpy_cupy_raises(accept_error=IndexError)
    def test_size_zero_dim_array_with_axis(self, xp):
        x = testing.shaped_arange((), xp, numpy.int32)
        return xp.size(x, 0)


@testing.gpu
class TestPythonInterface(unittest.TestCase):

    @testing.for_all_dtypes()
    @testing.numpy_cupy_equal()
    def test_bytes_tobytes(self, xp, dtype):
        x = testing.shaped_arange((3, 4, 5), xp, dtype)
        return bytes(x)

    @testing.for_all_dtypes()
    @testing.numpy_cupy_equal()
    def test_bytes_tobytes_empty(self, xp, dtype):
        x = xp.empty((3, 4, 5), dtype)
        return bytes(x)

    @testing.for_all_dtypes()
    @testing.numpy_cupy_equal()
    def test_bytes_tobytes_empty2(self, xp, dtype):
        x = xp.empty((), dtype)
        return bytes(x)

    @testing.for_all_dtypes()
    @testing.numpy_cupy_equal()
    def test_bytes_tobytes_scalar(self, xp, dtype):
        x = xp.array([3], dtype).item()
        return bytes(x)
>>>>>>> 99101e94
<|MERGE_RESOLUTION|>--- conflicted
+++ resolved
@@ -458,7 +458,6 @@
         x = testing.shaped_arange((), xp, numpy.int32)
         return xp.size(x)
 
-<<<<<<< HEAD
     def test_size_axis_too_large(self):
         for xp in (numpy, cupy):
             x = testing.shaped_arange((3, 4, 5), xp, numpy.int32)
@@ -476,21 +475,6 @@
             x = testing.shaped_arange((), xp, numpy.int32)
             with pytest.raises(IndexError):
                 xp.size(x, 0)
-=======
-    @testing.numpy_cupy_raises(accept_error=IndexError)
-    def test_size_axis_too_large(self, xp):
-        x = testing.shaped_arange((3, 4, 5), xp, numpy.int32)
-        return xp.size(x, 3)
-
-    @testing.numpy_cupy_raises(accept_error=IndexError)
-    def test_size_axis_too_small(self, xp):
-        x = testing.shaped_arange((3, 4, 5), xp, numpy.int32)
-        return xp.size(x, -4)
-
-    @testing.numpy_cupy_raises(accept_error=IndexError)
-    def test_size_zero_dim_array_with_axis(self, xp):
-        x = testing.shaped_arange((), xp, numpy.int32)
-        return xp.size(x, 0)
 
 
 @testing.gpu
@@ -518,5 +502,4 @@
     @testing.numpy_cupy_equal()
     def test_bytes_tobytes_scalar(self, xp, dtype):
         x = xp.array([3], dtype).item()
-        return bytes(x)
->>>>>>> 99101e94
+        return bytes(x)