import unittest

from cupy_backends.cuda import stream as stream_module
import cupy
import cupy_backends
from cupy import _core
from cupy import testing


# TODO(leofang): test PTDS in this file


class DummyObjectWithCudaArrayInterface(object):

    def __init__(self, a, ver=3):
        self.a = a
        self.ver = ver

    @property
    def __cuda_array_interface__(self):
        desc = {
            'shape': self.a.shape,
            'strides': self.a.strides,
            'typestr': self.a.dtype.str,
            'descr': self.a.dtype.descr,
            'data': (self.a.data.ptr, False),
            'version': self.ver,
        }
        if self.ver == 3:
            stream = cupy.cuda.get_current_stream()
            # Only non-default streams use their actual ptr values. (ROCm)
            if cupy_backends.cuda.api.runtime.is_hip:
                desc['stream'] = stream.ptr
            else:
                desc['stream'] = 1 if stream.ptr == 0 else stream.ptr  # noqa: F821, E501
        return desc


@testing.parameterize(*testing.product({
    'stream': ('null', 'new'),
    'ver': (2, 3),
}))
<<<<<<< HEAD
=======
@testing.with_requires('numpy>=1.25')
@pytest.mark.skipif(cupy.cuda.runtime.is_hip,
                    reason='HIP does not support this')
>>>>>>> 51797212
class TestArrayUfunc(unittest.TestCase):

    def setUp(self):
        if self.stream == 'null':
            self.stream = cupy.cuda.Stream.null
        elif self.stream == 'new':
            self.stream = cupy.cuda.Stream()

    @testing.for_all_dtypes_combination(names=['x_type', 'y_type'])
    @testing.numpy_cupy_allclose(rtol=1e-6, accept_error=TypeError,
                                 contiguous_check=False)
    def check_array_scalar_op(self, op, xp, x_type, y_type, trans=False):
        a = xp.array([[1, 2, 3], [4, 5, 6]], x_type)
        if trans:
            a = a.T

        if xp is cupy:
            with self.stream:
                a = DummyObjectWithCudaArrayInterface(a, self.ver)
                return getattr(xp, op)(a, y_type(3))
        else:
            return getattr(xp, op)(a, y_type(3))

    def test_add_scalar(self):
        self.check_array_scalar_op('add')

    def test_add_scalar_with_strides(self):
        self.check_array_scalar_op('add', trans=True)


@testing.parameterize(*testing.product({
    'stream': ('null', 'new'),
    'ver': (2, 3),
}))
class TestElementwiseKernel(unittest.TestCase):

    def setUp(self):
        if self.stream == 'null':
            self.stream = cupy.cuda.Stream.null
        elif self.stream == 'new':
            self.stream = cupy.cuda.Stream()

    @testing.for_all_dtypes_combination()
    @testing.numpy_cupy_allclose(rtol=1e-6, accept_error=TypeError,
                                 contiguous_check=False)
    def check_array_scalar_op(self, op, xp, dtyes, trans=False):
        a = xp.array([[1, 2, 3], [4, 5, 6]], dtyes)
        if trans:
            a = a.T

        if xp is cupy:
            with self.stream:
                a = DummyObjectWithCudaArrayInterface(a, self.ver)
                f = cupy.ElementwiseKernel('T x, T y', 'T z', 'z = x + y')
                return f(a, dtyes(3))
        else:
            return a + dtyes(3)

    def test_add_scalar(self):
        self.check_array_scalar_op('add')

    def test_add_scalar_with_strides(self):
        self.check_array_scalar_op('add', trans=True)


@testing.parameterize(*testing.product({
    'stream': ('null', 'new'),
    'ver': (2, 3),
}))
class TestSimpleReductionFunction(unittest.TestCase):

    def setUp(self):
        if self.stream == 'null':
            self.stream = cupy.cuda.Stream.null
        elif self.stream == 'new':
            self.stream = cupy.cuda.Stream()

        self.my_int8_sum = _core.create_reduction_func(
            'my_sum', ('b->b',), ('in0', 'a + b', 'out0 = a', None))

    @testing.numpy_cupy_allclose()
    def check_int8_sum(self, shape, xp, axis=None, keepdims=False,
                       trans=False):
        a = testing.shaped_random(shape, xp, 'b')
        if trans:
            a = a.T

        if xp == cupy:
            with self.stream:
                a = DummyObjectWithCudaArrayInterface(a, self.ver)
                return self.my_int8_sum(
                    a, axis=axis, keepdims=keepdims)
        else:
            return a.sum(axis=axis, keepdims=keepdims, dtype='b')

    def test_shape(self):
        self.check_int8_sum((2 ** 10,))

    def test_shape_with_strides(self):
        self.check_int8_sum((2 ** 10, 16), trans=True)


@testing.parameterize(*testing.product({
    'stream': ('null', 'new'),
    'ver': (2, 3),
}))
class TestReductionKernel(unittest.TestCase):

    def setUp(self):
        if self.stream == 'null':
            self.stream = cupy.cuda.Stream.null
        elif self.stream == 'new':
            self.stream = cupy.cuda.Stream()

        self.my_sum = _core.ReductionKernel(
            'T x', 'T out', 'x', 'a + b', 'out = a', '0', 'my_sum')

    @testing.numpy_cupy_allclose()
    def check_int8_sum(self, shape, xp, axis=None, keepdims=False,
                       trans=False):
        a = testing.shaped_random(shape, xp, 'b')
        if trans:
            a = a.T

        if xp == cupy:
            with self.stream:
                a = DummyObjectWithCudaArrayInterface(a, self.ver)
                return self.my_sum(
                    a, axis=axis, keepdims=keepdims)
        else:
            return a.sum(axis=axis, keepdims=keepdims, dtype='b')

    def test_shape(self):
        self.check_int8_sum((2 ** 10,))

    def test_shape_with_strides(self):
        self.check_int8_sum((2 ** 10, 16), trans=True)


@testing.parameterize(
    {'shape': (10,), 'slices': (slice(0, None),)},
    {'shape': (10,), 'slices': (slice(2, None),)},
    {'shape': (10, 10), 'slices': (slice(0, None), slice(0, None))},
    {'shape': (10, 10), 'slices': (slice(0, None), slice(2, None))},
    {'shape': (10, 10), 'slices': (slice(2, None), slice(0, None))},
    {'shape': (10, 10), 'slices': (slice(2, None), slice(2, None))},
    {'shape': (10, 10), 'slices': (slice(2, None), slice(4, None))},
)
class TestSlicingMemoryPointer(unittest.TestCase):

    @testing.for_all_dtypes_combination(names=['dtype'])
    @testing.for_orders('CF')
    def test_shape_with_strides(self, dtype, order):
        x = cupy.zeros(self.shape, dtype=dtype, order=order)

        start = [s.start for s in self.slices]
        itemsize = cupy.dtype(dtype).itemsize
        dimsize = [s * itemsize for s in start]
        if len(self.shape) == 1:
            offset = start[0] * itemsize
        else:
            if order == 'C':
                offset = self.shape[0] * dimsize[0] + dimsize[1]
            else:
                offset = self.shape[0] * dimsize[1] + dimsize[0]

        cai_ptr, _ = x.__cuda_array_interface__['data']
        slice_cai_ptr, _ = x[self.slices].__cuda_array_interface__['data']
        cupy_data_ptr = x.data.ptr
        sliced_cupy_data_ptr = x[self.slices].data.ptr

        assert cai_ptr == cupy_data_ptr
        assert slice_cai_ptr == sliced_cupy_data_ptr
        assert slice_cai_ptr == cai_ptr+offset


test_cases = [
    {'shape': (10,), 'slices': (slice(0, None),)},
    {'shape': (10,), 'slices': (slice(2, None),)},
    {'shape': (10, 10), 'slices': (slice(0, None), slice(0, None))},
    {'shape': (10, 10), 'slices': (slice(0, None), slice(2, None))},
    {'shape': (10, 10), 'slices': (slice(2, None), slice(0, None))},
    {'shape': (10, 10), 'slices': (slice(2, None), slice(2, None))},
    {'shape': (10, 10), 'slices': (slice(2, None), slice(4, None))},
]
test_streams = ('null', 'new')
test_cases_with_stream = [
    {'stream': s, **t} for t in test_cases for s in test_streams]


@testing.parameterize(*test_cases_with_stream)
class TestCUDAArrayInterfaceCompliance(unittest.TestCase):

    def setUp(self):
        if self.stream == 'null':
            self.stream = cupy.cuda.Stream.null
        elif self.stream == 'new':
            self.stream = cupy.cuda.Stream()

    @testing.for_all_dtypes_combination(names=['dtype'])
    @testing.for_orders('CF')
    def test_value_type(self, dtype, order):
        x = cupy.zeros(self.shape, dtype=dtype, order=order)
        y = x[self.slices]

        # mandatory entries
        with self.stream:
            CAI = y.__cuda_array_interface__
        shape = CAI['shape']
        typestr = CAI['typestr']
        ptr, readonly = CAI['data']
        version = CAI['version']
        strides = CAI['strides']

        # optional entries
        descr = CAI['descr'] if 'descr' in CAI else None
        stream = CAI['stream'] if 'stream' in CAI else None

        # Don't validate correctness of data here, just their types
        assert version == 3  # bump this when the protocol is updated!
        assert isinstance(CAI, dict)
        assert isinstance(shape, tuple)
        assert isinstance(typestr, str)
        assert isinstance(ptr, int)
        assert isinstance(readonly, bool)
        assert (strides is None) or isinstance(strides, tuple)
        assert (descr is None) or isinstance(descr, list)
        if isinstance(descr, list):
            for item in descr:
                assert isinstance(item, tuple)
        assert (stream is None) or isinstance(stream, int)


@testing.parameterize(*testing.product({
    'stream': ('null', 'new', 'ptds'),
}))
class TestCUDAArrayInterfaceStream(unittest.TestCase):
    def setUp(self):
        if self.stream == 'null':
            self.stream = cupy.cuda.Stream.null
        elif self.stream == 'new':
            self.stream = cupy.cuda.Stream()
        elif self.stream == 'ptds':
            self.stream = cupy.cuda.Stream.ptds

    def test_stream_export(self):
        a = cupy.empty(100)

        # the stream context should export the stream
        with self.stream:
            stream_ptr = a.__cuda_array_interface__['stream']

        if self.stream is cupy.cuda.Stream.null:
            assert stream_ptr == stream_module.get_default_stream_ptr()
        elif self.stream is cupy.cuda.Stream.ptds:
            assert stream_ptr == 2
        else:
            assert stream_ptr == self.stream.ptr

        # without a stream context, it's always the default stream
        stream_ptr = a.__cuda_array_interface__['stream']
        assert stream_ptr == stream_module.get_default_stream_ptr()<|MERGE_RESOLUTION|>--- conflicted
+++ resolved
@@ -40,12 +40,7 @@
     'stream': ('null', 'new'),
     'ver': (2, 3),
 }))
-<<<<<<< HEAD
-=======
 @testing.with_requires('numpy>=1.25')
-@pytest.mark.skipif(cupy.cuda.runtime.is_hip,
-                    reason='HIP does not support this')
->>>>>>> 51797212
 class TestArrayUfunc(unittest.TestCase):
 
     def setUp(self):
