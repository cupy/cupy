--- conflicted
+++ resolved
@@ -65,27 +65,6 @@
         with testing.NumpyError(divide='ignore'):
             self.check_array_scalar_op(operator.itruediv)
 
-<<<<<<< HEAD
-    def test_div_scalar(self):
-        if six.PY3:
-            return
-        with testing.NumpyError(divide='ignore'):
-            self.check_array_scalar_op(operator.div)
-
-    def test_rdiv_scalar(self):
-        if six.PY3:
-            return
-        with testing.NumpyError(divide='ignore'):
-            self.check_array_scalar_op(operator.div, swap=True)
-
-    def test_idiv_scalar(self):
-        if six.PY3:
-            return
-        with testing.NumpyError(divide='ignore'):
-            self.check_array_scalar_op(operator.idiv)
-
-=======
->>>>>>> 8d923719
     def test_floordiv_scalar(self):
         with testing.NumpyError(divide='ignore'):
             self.check_array_scalar_op(operator.floordiv, no_complex=True)
@@ -192,21 +171,6 @@
         with testing.NumpyError(divide='ignore'):
             self.check_array_array_op(operator.itruediv)
 
-<<<<<<< HEAD
-    def test_div_array(self):
-        if six.PY3:
-            return
-        with testing.NumpyError(divide='ignore'):
-            self.check_array_array_op(operator.div)
-
-    def test_idiv_array(self):
-        if six.PY3:
-            return
-        with testing.NumpyError(divide='ignore'):
-            self.check_array_array_op(operator.idiv)
-
-=======
->>>>>>> 8d923719
     def test_floordiv_array(self):
         with testing.NumpyError(divide='ignore'):
             self.check_array_array_op(operator.floordiv, no_complex=True)
@@ -298,21 +262,6 @@
         with testing.NumpyError(divide='ignore'):
             self.check_array_broadcasted_op(operator.itruediv)
 
-<<<<<<< HEAD
-    def test_broadcasted_div(self):
-        if six.PY3:
-            return
-        with testing.NumpyError(divide='ignore'):
-            self.check_array_broadcasted_op(operator.div)
-
-    def test_broadcasted_idiv(self):
-        if six.PY3:
-            return
-        with testing.NumpyError(divide='ignore'):
-            self.check_array_broadcasted_op(operator.idiv)
-
-=======
->>>>>>> 8d923719
     def test_broadcasted_floordiv(self):
         with testing.NumpyError(divide='ignore'):
             self.check_array_broadcasted_op(operator.floordiv, no_complex=True)
