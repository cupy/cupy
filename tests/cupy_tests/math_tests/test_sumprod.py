--- conflicted
+++ resolved
@@ -8,11 +8,8 @@
 import cupy.cuda.cutensor
 from cupy._core import _cub_reduction
 from cupy import testing
-<<<<<<< HEAD
 from cupy.cuda import runtime
-=======
 from cupy.exceptions import AxisError
->>>>>>> 51797212
 
 
 class TestSumprod:
