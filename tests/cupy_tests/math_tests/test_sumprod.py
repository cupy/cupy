import unittest

import numpy
import pytest

import cupy
<<<<<<< HEAD
import cupy._util
import cupy.core._accelerator as _acc
from cupy.core import _cub_reduction
=======
from cupy.core import internal
>>>>>>> 890e40cf
from cupy import testing


@testing.gpu
class TestSumprod(unittest.TestCase):

    def tearDown(self):
        # Free huge memory for slow test
        cupy.get_default_memory_pool().free_all_blocks()
        cupy.get_default_pinned_memory_pool().free_all_blocks()

    @testing.for_all_dtypes()
    @testing.numpy_cupy_allclose()
    def test_sum_all(self, xp, dtype):
        a = testing.shaped_arange((2, 3, 4), xp, dtype)
        return a.sum()

    @testing.for_all_dtypes()
    @testing.numpy_cupy_allclose()
    def test_sum_all_keepdims(self, xp, dtype):
        a = testing.shaped_arange((2, 3, 4), xp, dtype)
        return a.sum(keepdims=True)

    @testing.for_all_dtypes()
    @testing.numpy_cupy_allclose()
    def test_external_sum_all(self, xp, dtype):
        a = testing.shaped_arange((2, 3, 4), xp, dtype)
        return xp.sum(a)

    @testing.for_all_dtypes()
    @testing.numpy_cupy_allclose()
    def test_sum_all2(self, xp, dtype):
        a = testing.shaped_arange((20, 30, 40), xp, dtype)
        return a.sum()

    @testing.for_all_dtypes()
    @testing.numpy_cupy_allclose()
    def test_sum_all_transposed(self, xp, dtype):
        a = testing.shaped_arange((2, 3, 4), xp, dtype).transpose(2, 0, 1)
        return a.sum()

    @testing.for_all_dtypes()
    @testing.numpy_cupy_allclose()
    def test_sum_all_transposed2(self, xp, dtype):
        a = testing.shaped_arange((20, 30, 40), xp, dtype).transpose(2, 0, 1)
        return a.sum()

    @testing.for_all_dtypes()
    @testing.numpy_cupy_allclose()
    def test_sum_axis(self, xp, dtype):
        a = testing.shaped_arange((2, 3, 4), xp, dtype)
        return a.sum(axis=1)

    @testing.slow
    @testing.numpy_cupy_allclose()
    def test_sum_axis_huge(self, xp):
        a = testing.shaped_random((2048, 1, 1024), xp, 'b')
        a = xp.broadcast_to(a, (2048, 1024, 1024))
        return a.sum(axis=2)

    @testing.for_all_dtypes()
    @testing.numpy_cupy_allclose()
    def test_external_sum_axis(self, xp, dtype):
        a = testing.shaped_arange((2, 3, 4), xp, dtype)
        return xp.sum(a, axis=1)

    # float16 is omitted, since NumPy's sum on float16 arrays has more error
    # than CuPy's.
    @testing.for_all_dtypes(no_float16=True)
    @testing.numpy_cupy_allclose()
    def test_sum_axis2(self, xp, dtype):
        a = testing.shaped_arange((20, 30, 40), xp, dtype)
        return a.sum(axis=1)

    def test_sum_axis2_float16(self):
        # Note that the above test example overflows in float16. We use a
        # smaller array instead.
        a = testing.shaped_arange((2, 30, 4), dtype='e')
        sa = a.sum(axis=1)
        b = testing.shaped_arange((2, 30, 4), numpy, dtype='f')
        sb = b.sum(axis=1)
        testing.assert_allclose(sa, sb.astype('e'))

    @testing.for_all_dtypes()
    @testing.numpy_cupy_allclose(contiguous_check=False)
    def test_sum_axis_transposed(self, xp, dtype):
        a = testing.shaped_arange((2, 3, 4), xp, dtype).transpose(2, 0, 1)
        return a.sum(axis=1)

    @testing.for_all_dtypes()
    @testing.numpy_cupy_allclose(contiguous_check=False)
    def test_sum_axis_transposed2(self, xp, dtype):
        a = testing.shaped_arange((20, 30, 40), xp, dtype).transpose(2, 0, 1)
        return a.sum(axis=1)

    @testing.for_all_dtypes()
    @testing.numpy_cupy_allclose()
    def test_sum_axes(self, xp, dtype):
        a = testing.shaped_arange((2, 3, 4, 5), xp, dtype)
        return a.sum(axis=(1, 3))

    @testing.for_all_dtypes()
    @testing.numpy_cupy_allclose(rtol=1e-4)
    def test_sum_axes2(self, xp, dtype):
        a = testing.shaped_arange((20, 30, 40, 50), xp, dtype)
        return a.sum(axis=(1, 3))

    @testing.for_all_dtypes()
    @testing.numpy_cupy_allclose(rtol=1e-6)
    def test_sum_axes3(self, xp, dtype):
        a = testing.shaped_arange((2, 3, 4, 5), xp, dtype)
        return a.sum(axis=(0, 2, 3))

    @testing.for_all_dtypes()
    @testing.numpy_cupy_allclose(rtol=1e-6)
    def test_sum_axes4(self, xp, dtype):
        a = testing.shaped_arange((20, 30, 40, 50), xp, dtype)
        return a.sum(axis=(0, 2, 3))

    @testing.for_all_dtypes()
    @testing.numpy_cupy_allclose()
    def test_sum_empty_axis(self, xp, dtype):
        a = testing.shaped_arange((2, 3, 4, 5), xp, dtype)
        return a.sum(axis=())

    @testing.for_all_dtypes_combination(names=['src_dtype', 'dst_dtype'])
    @testing.numpy_cupy_allclose()
    def test_sum_dtype(self, xp, src_dtype, dst_dtype):
        if not xp.can_cast(src_dtype, dst_dtype):
            return xp.array([])  # skip
        a = testing.shaped_arange((2, 3, 4), xp, src_dtype)
        return a.sum(dtype=dst_dtype)

    @testing.for_all_dtypes_combination(names=['src_dtype', 'dst_dtype'])
    @testing.numpy_cupy_allclose()
    def test_sum_keepdims_and_dtype(self, xp, src_dtype, dst_dtype):
        if not xp.can_cast(src_dtype, dst_dtype):
            return xp.array([])  # skip
        a = testing.shaped_arange((2, 3, 4), xp, src_dtype)
        return a.sum(axis=2, dtype=dst_dtype, keepdims=True)

    @testing.for_all_dtypes()
    @testing.numpy_cupy_allclose()
    def test_sum_keepdims_multiple_axes(self, xp, dtype):
        a = testing.shaped_arange((2, 3, 4), xp, dtype)
        return a.sum(axis=(1, 2), keepdims=True)

    @testing.for_all_dtypes()
    @testing.numpy_cupy_allclose()
    def test_sum_out(self, xp, dtype):
        a = testing.shaped_arange((2, 3, 4), xp, dtype)
        b = xp.empty((2, 4), dtype=dtype)
        a.sum(axis=1, out=b)
        return b

    def test_sum_out_wrong_shape(self):
        a = testing.shaped_arange((2, 3, 4))
        b = cupy.empty((2, 3))
        with self.assertRaises(ValueError):
            a.sum(axis=1, out=b)

    @testing.for_all_dtypes()
    @testing.numpy_cupy_allclose()
    def test_prod_all(self, xp, dtype):
        a = testing.shaped_arange((2, 3), xp, dtype)
        return a.prod()

    @testing.for_all_dtypes()
    @testing.numpy_cupy_allclose()
    def test_external_prod_all(self, xp, dtype):
        a = testing.shaped_arange((2, 3), xp, dtype)
        return xp.prod(a)

    @testing.for_all_dtypes()
    @testing.numpy_cupy_allclose()
    def test_prod_axis(self, xp, dtype):
        a = testing.shaped_arange((2, 3, 4), xp, dtype)
        return a.prod(axis=1)

    @testing.for_all_dtypes()
    @testing.numpy_cupy_allclose()
    def test_external_prod_axis(self, xp, dtype):
        a = testing.shaped_arange((2, 3, 4), xp, dtype)
        return xp.prod(a, axis=1)

    @testing.for_all_dtypes_combination(names=['src_dtype', 'dst_dtype'])
    @testing.numpy_cupy_allclose()
    def test_prod_dtype(self, xp, src_dtype, dst_dtype):
        if not xp.can_cast(src_dtype, dst_dtype):
            return xp.array([])  # skip
        a = testing.shaped_arange((2, 3), xp, src_dtype)
        return a.prod(dtype=dst_dtype)


# This class compares CUB results against NumPy's
@testing.parameterize(*testing.product({
    'shape': [(10,), (10, 20), (10, 20, 30), (10, 20, 30, 40)],
    'order': ('C', 'F'),
    'backend': ('device', 'block'),
}))
@testing.gpu
@unittest.skipUnless(cupy.cuda.cub.available, 'The CUB routine is not enabled')
class TestCubReduction(unittest.TestCase):

    def setUp(self):
        self.old_routine_accelerators = _acc.get_routine_accelerators()
        self.old_reduction_accelerators = _acc.get_reduction_accelerators()
        if self.backend == 'device':
            _acc.set_routine_accelerators(['cub'])
            _acc.set_reduction_accelerators([])
        elif self.backend == 'block':
            _acc.set_routine_accelerators([])
            _acc.set_reduction_accelerators(['cub'])

    def tearDown(self):
        _acc.set_routine_accelerators(self.old_routine_accelerators)
        _acc.set_reduction_accelerators(self.old_reduction_accelerators)

    @testing.for_contiguous_axes()
    # sum supports less dtypes; don't test float16 as it's not as accurate?
    @testing.for_dtypes('lLfdFD')
    @testing.numpy_cupy_allclose(rtol=1E-5)
    def test_cub_sum(self, xp, dtype, axis):
        a = testing.shaped_random(self.shape, xp, dtype)
        if self.order in ('c', 'C'):
            a = xp.ascontiguousarray(a)
        elif self.order in ('f', 'F'):
            a = xp.asfortranarray(a)

        if xp is numpy:
            return a.sum(axis=axis)

        # xp is cupy, first ensure we really use CUB
        ret = cupy.empty(())  # Cython checks return type, need to fool it
        if self.backend == 'device':
            func_name = 'cupy.core._routines_math.cub.'
            if len(axis) == len(self.shape):
                func_name += 'device_reduce'
            else:
                func_name += 'device_segmented_reduce'
            with testing.AssertFunctionIsCalled(func_name, return_value=ret):
                a.sum(axis=axis)
        elif self.backend == 'block':
            # this is the only function we can mock; the rest is cdef'd
            func_name = 'cupy.core._cub_reduction.'
            func_name += '_SimpleCubReductionKernel_get_cached_function'
            func = _cub_reduction._SimpleCubReductionKernel_get_cached_function
            if len(axis) == len(self.shape):
                times_called = 2  # two passes
            else:
                times_called = 1  # one pass
            with testing.AssertFunctionIsCalled(
                    func_name, wraps=func, times_called=times_called):
                a.sum(axis=axis)
        # ...then perform the actual computation
        return a.sum(axis=axis)

    # sum supports less dtypes; don't test float16 as it's not as accurate?
    @testing.for_dtypes('lLfdFD')
    @testing.numpy_cupy_allclose(rtol=1E-5, contiguous_check=False)
    def test_cub_sum_empty_axis(self, xp, dtype):
        a = testing.shaped_random(self.shape, xp, dtype)
        if self.order in ('c', 'C'):
            a = xp.ascontiguousarray(a)
        elif self.order in ('f', 'F'):
            a = xp.asfortranarray(a)
        return a.sum(axis=())

    @testing.for_contiguous_axes()
    # prod supports less dtypes; don't test float16 as it's not as accurate?
    @testing.for_dtypes('lLfdFD')
    @testing.numpy_cupy_allclose(rtol=1E-5)
    def test_cub_prod(self, xp, dtype, axis):
        a = testing.shaped_random(self.shape, xp, dtype)
        if self.order in ('c', 'C'):
            a = xp.ascontiguousarray(a)
        elif self.order in ('f', 'F'):
            a = xp.asfortranarray(a)

        if xp is numpy:
            return a.prod(axis=axis)

        # xp is cupy, first ensure we really use CUB
        ret = cupy.empty(())  # Cython checks return type, need to fool it
        if self.backend == 'device':
            func_name = 'cupy.core._routines_math.cub.'
            if len(axis) == len(self.shape):
                func_name += 'device_reduce'
            else:
                func_name += 'device_segmented_reduce'
            with testing.AssertFunctionIsCalled(func_name, return_value=ret):
                a.prod(axis=axis)
        elif self.backend == 'block':
            # this is the only function we can mock; the rest is cdef'd
            func_name = 'cupy.core._cub_reduction.'
            func_name += '_SimpleCubReductionKernel_get_cached_function'
            func = _cub_reduction._SimpleCubReductionKernel_get_cached_function
            if len(axis) == len(self.shape):
                times_called = 2  # two passes
            else:
                times_called = 1  # one pass
            with testing.AssertFunctionIsCalled(
                    func_name, wraps=func, times_called=times_called):
                a.prod(axis=axis)
        # ...then perform the actual computation
        return a.prod(axis=axis)

    # TODO(leofang): test axis after support is added
    # don't test float16 as it's not as accurate?
    @testing.for_dtypes('bhilBHILfdF')
    @testing.numpy_cupy_allclose(rtol=1E-4)
    def test_cub_cumsum(self, xp, dtype):
        if self.backend == 'block':
            raise unittest.SkipTest('does not support')

        a = testing.shaped_random(self.shape, xp, dtype)
        if self.order in ('c', 'C'):
            a = xp.ascontiguousarray(a)
        elif self.order in ('f', 'F'):
            a = xp.asfortranarray(a)

        if xp is numpy:
            return a.cumsum()

        # xp is cupy, first ensure we really use CUB
        ret = cupy.empty(())  # Cython checks return type, need to fool it
        func = 'cupy.core._routines_math.cub.device_scan'
        with testing.AssertFunctionIsCalled(func, return_value=ret):
            a.cumsum()
        # ...then perform the actual computation
        return a.cumsum()

    # TODO(leofang): test axis after support is added
    # don't test float16 as it's not as accurate?
    @testing.for_dtypes('bhilBHILfdF')
    @testing.numpy_cupy_allclose(rtol=1E-4)
    def test_cub_cumprod(self, xp, dtype):
        if self.backend == 'block':
            raise unittest.SkipTest('does not support')

        a = testing.shaped_random(self.shape, xp, dtype)
        if self.order in ('c', 'C'):
            a = xp.ascontiguousarray(a)
        elif self.order in ('f', 'F'):
            a = xp.asfortranarray(a)

        if xp is numpy:
            result = a.cumprod()
            return self._mitigate_cumprod(xp, dtype, result)

        # xp is cupy, first ensure we really use CUB
        ret = cupy.empty(())  # Cython checks return type, need to fool it
        func = 'cupy.core._routines_math.cub.device_scan'
        with testing.AssertFunctionIsCalled(func, return_value=ret):
            a.cumprod()
        # ...then perform the actual computation
        result = a.cumprod()
        return self._mitigate_cumprod(xp, dtype, result)

    def _mitigate_cumprod(self, xp, dtype, result):
        # for testing cumprod against complex arrays, the gotcha is CuPy may
        # produce only Inf at the position where NumPy starts to give NaN. So,
        # an error would be raised during assert_allclose where the positions
        # of NaNs are examined. Since this is both algorithm and architecture
        # dependent, we have no control over this behavior and can only
        # circumvent the issue by manually converting Inf to NaN
        if dtype in (numpy.complex64, numpy.complex128):
            pos = xp.where(xp.isinf(result))
            result[pos] = xp.nan + 1j * xp.nan
        return result


# This class compares cuTENSOR results against NumPy's
@testing.parameterize(*testing.product({
    'shape': [(10,), (10, 20), (10, 20, 30), (10, 20, 30, 40)],
    'order': ('C', 'F'),
}))
@testing.gpu
@unittest.skipUnless(cupy.cuda.cutensor.available,
                     'The cuTENSOR routine is not enabled')
class TestCuTensorReduction(unittest.TestCase):

    def setUp(self):
        self.old_accelerators = cupy.core.get_routine_accelerators()
        cupy.core.set_routine_accelerators(['cutensor'])

    def tearDown(self):
        cupy.core.set_routine_accelerators(self.old_accelerators)

    @testing.for_contiguous_axes()
    # sum supports less dtypes; don't test float16 as it's not as accurate?
    @testing.for_dtypes('lLfdFD')
    @testing.numpy_cupy_allclose(rtol=1E-5, contiguous_check=False)
    def test_cutensor_sum(self, xp, dtype, axis):
        a = testing.shaped_random(self.shape, xp, dtype)
        if self.order in ('c', 'C'):
            a = xp.ascontiguousarray(a)
        elif self.order in ('f', 'F'):
            a = xp.asfortranarray(a)

        if xp is numpy:
            return a.sum(axis=axis)

        # xp is cupy, first ensure we really use cuTENSOR
        ret = cupy.empty(())  # Cython checks return type, need to fool it
        func = 'cupy.cutensor._try_reduction_routine'
        with testing.AssertFunctionIsCalled(func, return_value=ret):
            a.sum(axis=axis)
        # ...then perform the actual computation
        return a.sum(axis=axis)

    # sum supports less dtypes; don't test float16 as it's not as accurate?
    @testing.for_dtypes('lLfdFD')
    @testing.numpy_cupy_allclose(rtol=1E-5, contiguous_check=False)
    def test_cutensor_sum_empty_axis(self, xp, dtype):
        a = testing.shaped_random(self.shape, xp, dtype)
        if self.order in ('c', 'C'):
            a = xp.ascontiguousarray(a)
        elif self.order in ('f', 'F'):
            a = xp.asfortranarray(a)
        return a.sum(axis=())


@testing.parameterize(
    *testing.product({
        'shape': [(2, 3, 4), (20, 30, 40)],
        'axis': [0, 1],
        'transpose_axes': [True, False],
        'keepdims': [True, False],
        'func': ['nansum', 'nanprod']
    })
)
@testing.gpu
class TestNansumNanprodLong(unittest.TestCase):

    def _do_transposed_axis_test(self):
        return not self.transpose_axes and self.axis != 1

    def _numpy_nanprod_implemented(self):
        return (self.func == 'nanprod' and
                numpy.__version__ >= numpy.lib.NumpyVersion('1.10.0'))

    def _test(self, xp, dtype):
        a = testing.shaped_arange(self.shape, xp, dtype)
        if self.transpose_axes:
            a = a.transpose(2, 0, 1)
        if not issubclass(dtype, xp.integer):
            a[:, 1] = xp.nan
        func = getattr(xp, self.func)
        return func(a, axis=self.axis, keepdims=self.keepdims)

    @testing.for_all_dtypes(no_bool=True, no_float16=True)
    @testing.numpy_cupy_allclose()
    def test_nansum_all(self, xp, dtype):
        if (not self._numpy_nanprod_implemented() or
                not self._do_transposed_axis_test()):
            return xp.array(())
        return self._test(xp, dtype)

    @testing.for_all_dtypes(no_bool=True, no_float16=True)
    @testing.numpy_cupy_allclose(contiguous_check=False)
    def test_nansum_axis_transposed(self, xp, dtype):
        if (not self._numpy_nanprod_implemented() or
                not self._do_transposed_axis_test()):
            return xp.array(())
        return self._test(xp, dtype)


@testing.parameterize(
    *testing.product({
        'shape': [(2, 3, 4), (20, 30, 40)],
    })
)
@testing.gpu
class TestNansumNanprodExtra(unittest.TestCase):

    def test_nansum_axis_float16(self):
        # Note that the above test example overflows in float16. We use a
        # smaller array instead, return True if array is too large.
        if (numpy.prod(self.shape) > 24):
            return True
        a = testing.shaped_arange(self.shape, dtype='e')
        a[:, 1] = cupy.nan
        sa = cupy.nansum(a, axis=1)
        b = testing.shaped_arange(self.shape, numpy, dtype='f')
        b[:, 1] = numpy.nan
        sb = numpy.nansum(b, axis=1)
        testing.assert_allclose(sa, sb.astype('e'))

    @testing.for_all_dtypes(no_bool=True, no_float16=True)
    @testing.numpy_cupy_allclose()
    def test_nansum_out(self, xp, dtype):
        a = testing.shaped_arange(self.shape, xp, dtype)
        if not issubclass(dtype, xp.integer):
            a[:, 1] = xp.nan
        b = xp.empty((self.shape[0], self.shape[2]), dtype=dtype)
        xp.nansum(a, axis=1, out=b)
        return b

    def test_nansum_out_wrong_shape(self):
        a = testing.shaped_arange(self.shape)
        a[:, 1] = cupy.nan
        b = cupy.empty((2, 3))
        with self.assertRaises(ValueError):
            cupy.nansum(a, axis=1, out=b)


@testing.parameterize(
    *testing.product({
        'shape': [(2, 3, 4, 5), (20, 30, 40, 50)],
        'axis': [(1, 3), (0, 2, 3)],
    })
)
@testing.gpu
class TestNansumNanprodAxes(unittest.TestCase):
    @testing.for_all_dtypes(no_bool=True, no_float16=True)
    @testing.numpy_cupy_allclose(rtol=1e-6)
    def test_nansum_axes(self, xp, dtype):
        a = testing.shaped_arange(self.shape, xp, dtype)
        if not issubclass(dtype, xp.integer):
            a[:, 1] = xp.nan
        return xp.nansum(a, axis=self.axis)


@testing.gpu
class TestNansumNanprodHuge(unittest.TestCase):
    def _test(self, xp, nan_slice):
        a = testing.shaped_random((2048, 1, 1024), xp, 'f')
        a[nan_slice] = xp.nan
        a = xp.broadcast_to(a, (2048, 1024, 1024))
        return xp.nansum(a, axis=2)

    @testing.slow
    @testing.numpy_cupy_allclose(atol=1e-1)
    def test_nansum_axis_huge(self, xp):
        return self._test(
            xp, (slice(None, None), slice(None, None), slice(1, 2)))

    @testing.slow
    @testing.numpy_cupy_allclose(atol=1e-2)
    def test_nansum_axis_huge_halfnan(self, xp):
        return self._test(
            xp, (slice(None, None), slice(None, None), slice(0, 512)))


axes = [0, 1, 2]


@testing.parameterize(*testing.product({'axis': axes}))
@testing.gpu
class TestCumsum(unittest.TestCase):

    @testing.for_all_dtypes()
    @testing.numpy_cupy_allclose()
    def test_cumsum(self, xp, dtype):
        a = testing.shaped_arange((5,), xp, dtype)
        return xp.cumsum(a)

    @testing.for_all_dtypes()
    @testing.numpy_cupy_allclose()
    def test_cumsum_out(self, xp, dtype):
        a = testing.shaped_arange((5,), xp, dtype)
        out = xp.zeros((5,), dtype=dtype)
        xp.cumsum(a, out=out)
        return out

    @testing.for_all_dtypes()
    @testing.numpy_cupy_allclose()
    def test_cumsum_out_noncontiguous(self, xp, dtype):
        a = testing.shaped_arange((5,), xp, dtype)
        out = xp.zeros((10,), dtype=dtype)[::2]  # Non contiguous view
        xp.cumsum(a, out=out)
        return out

    @testing.for_all_dtypes()
    @testing.numpy_cupy_allclose()
    def test_cumsum_2dim(self, xp, dtype):
        a = testing.shaped_arange((4, 5), xp, dtype)
        return xp.cumsum(a)

    @testing.for_all_dtypes()
    @testing.numpy_cupy_allclose(contiguous_check=False)
    def test_cumsum_axis(self, xp, dtype):
        n = len(axes)
        a = testing.shaped_arange(tuple(range(4, 4 + n)), xp, dtype)
        return xp.cumsum(a, axis=self.axis)

    @testing.for_all_dtypes()
    @testing.numpy_cupy_allclose()
    def test_cumsum_axis_out(self, xp, dtype):
        n = len(axes)
        shape = tuple(range(4, 4 + n))
        a = testing.shaped_arange(shape, xp, dtype)
        out = xp.zeros(shape, dtype=dtype)
        xp.cumsum(a, axis=self.axis, out=out)
        return out

    @testing.for_all_dtypes()
    @testing.numpy_cupy_allclose()
    def test_cumsum_axis_out_noncontiguous(self, xp, dtype):
        n = len(axes)
        shape = tuple(range(4, 4 + n))
        a = testing.shaped_arange(shape, xp, dtype)
        out = xp.zeros((8,)+shape[1:], dtype=dtype)[::2]  # Non contiguous view
        xp.cumsum(a, axis=self.axis, out=out)
        return out

    @testing.for_all_dtypes()
    @testing.numpy_cupy_allclose(contiguous_check=False)
    def test_ndarray_cumsum_axis(self, xp, dtype):
        n = len(axes)
        a = testing.shaped_arange(tuple(range(4, 4 + n)), xp, dtype)
        return a.cumsum(axis=self.axis)

    @testing.for_all_dtypes()
    @testing.numpy_cupy_allclose()
    def test_cumsum_axis_empty(self, xp, dtype):
        n = len(axes)
        a = testing.shaped_arange(tuple(range(0, n)), xp, dtype)
        return xp.cumsum(a, axis=self.axis)

    @testing.for_all_dtypes()
    def test_invalid_axis_lower1(self, dtype):
        for xp in (numpy, cupy):
            a = testing.shaped_arange((4, 5), xp, dtype)
            with pytest.raises(numpy.AxisError):
                xp.cumsum(a, axis=-a.ndim - 1)

    @testing.for_all_dtypes()
    def test_invalid_axis_lower2(self, dtype):
        a = testing.shaped_arange((4, 5), cupy, dtype)
        with self.assertRaises(numpy.AxisError):
            return cupy.cumsum(a, axis=-a.ndim - 1)

    @testing.for_all_dtypes()
    def test_invalid_axis_upper1(self, dtype):
        for xp in (numpy, cupy):
            a = testing.shaped_arange((4, 5), xp, dtype)
            with pytest.raises(numpy.AxisError):
                xp.cumsum(a, axis=a.ndim + 1)

    @testing.for_all_dtypes()
    def test_invalid_axis_upper2(self, dtype):
        a = testing.shaped_arange((4, 5), cupy, dtype)
        with self.assertRaises(numpy.AxisError):
            return cupy.cumsum(a, axis=a.ndim + 1)

    def test_cumsum_arraylike(self):
        with self.assertRaises(TypeError):
            return cupy.cumsum((1, 2, 3))

    @testing.for_float_dtypes()
    def test_cumsum_numpy_array(self, dtype):
        a_numpy = numpy.arange(8, dtype=dtype)
        with self.assertRaises(TypeError):
            return cupy.cumsum(a_numpy)


@testing.gpu
class TestCumprod(unittest.TestCase):

    @testing.for_all_dtypes()
    @testing.numpy_cupy_allclose()
    def test_cumprod_1dim(self, xp, dtype):
        a = testing.shaped_arange((5,), xp, dtype)
        return xp.cumprod(a)

    @testing.for_all_dtypes()
    @testing.numpy_cupy_allclose()
    def test_cumprod_out(self, xp, dtype):
        a = testing.shaped_arange((5,), xp, dtype)
        out = xp.zeros((5,), dtype=dtype)
        xp.cumprod(a, out=out)
        return out

    @testing.for_all_dtypes()
    @testing.numpy_cupy_allclose()
    def test_cumprod_out_noncontiguous(self, xp, dtype):
        a = testing.shaped_arange((5,), xp, dtype)
        out = xp.zeros((10,), dtype=dtype)[::2]  # Non contiguous view
        xp.cumprod(a, out=out)
        return out

    @testing.for_all_dtypes()
    @testing.numpy_cupy_allclose(rtol=1e-6)
    def test_cumprod_2dim_without_axis(self, xp, dtype):
        a = testing.shaped_arange((4, 5), xp, dtype)
        return xp.cumprod(a)

    @testing.for_all_dtypes()
    @testing.numpy_cupy_allclose()
    def test_cumprod_2dim_with_axis(self, xp, dtype):
        a = testing.shaped_arange((4, 5), xp, dtype)
        return xp.cumprod(a, axis=1)

    @testing.for_all_dtypes()
    @testing.numpy_cupy_allclose()
    def test_ndarray_cumprod_2dim_with_axis(self, xp, dtype):
        a = testing.shaped_arange((4, 5), xp, dtype)
        return a.cumprod(axis=1)

    @testing.slow
    def test_cumprod_huge_array(self):
        size = 2 ** 32
        # Free huge memory for slow test
        cupy.get_default_memory_pool().free_all_blocks()
        a = cupy.ones(size, 'b')
        result = cupy.cumprod(a, dtype='b')
        del a
        self.assertTrue((result == 1).all())
        # Free huge memory for slow test
        del result
        cupy.get_default_memory_pool().free_all_blocks()

    @testing.for_all_dtypes()
    def test_invalid_axis_lower1(self, dtype):
        for xp in (numpy, cupy):
            a = testing.shaped_arange((4, 5), xp, dtype)
            with pytest.raises(numpy.AxisError):
                xp.cumprod(a, axis=-a.ndim - 1)

    @testing.for_all_dtypes()
    def test_invalid_axis_lower2(self, dtype):
        for xp in (numpy, cupy):
            a = testing.shaped_arange((4, 5), xp, dtype)
            with pytest.raises(numpy.AxisError):
                xp.cumprod(a, axis=-a.ndim - 1)

    @testing.for_all_dtypes()
    def test_invalid_axis_upper1(self, dtype):
        for xp in (numpy, cupy):
            a = testing.shaped_arange((4, 5), xp, dtype)
            with pytest.raises(numpy.AxisError):
                return xp.cumprod(a, axis=a.ndim)

    @testing.for_all_dtypes()
    def test_invalid_axis_upper2(self, dtype):
        a = testing.shaped_arange((4, 5), cupy, dtype)
        with self.assertRaises(numpy.AxisError):
            return cupy.cumprod(a, axis=a.ndim)

    def test_cumprod_arraylike(self):
        with self.assertRaises(TypeError):
            return cupy.cumprod((1, 2, 3))

    @testing.for_float_dtypes()
    def test_cumprod_numpy_array(self, dtype):
        a_numpy = numpy.arange(1, 6, dtype=dtype)
        with self.assertRaises(TypeError):
            return cupy.cumprod(a_numpy)


@testing.gpu
class TestDiff(unittest.TestCase):

    @testing.for_all_dtypes()
    @testing.numpy_cupy_allclose()
    def test_diff_1dim(self, xp, dtype):
        a = testing.shaped_arange((5,), xp, dtype)
        return xp.diff(a)

    @testing.for_all_dtypes()
    @testing.numpy_cupy_allclose()
    def test_diff_1dim_with_n(self, xp, dtype):
        a = testing.shaped_arange((5,), xp, dtype)
        return xp.diff(a, n=3)

    @testing.for_all_dtypes()
    @testing.numpy_cupy_allclose()
    def test_diff_2dim_without_axis(self, xp, dtype):
        a = testing.shaped_arange((4, 5), xp, dtype)
        return xp.diff(a)

    @testing.for_all_dtypes()
    @testing.numpy_cupy_allclose()
    def test_diff_2dim_with_axis(self, xp, dtype):
        a = testing.shaped_arange((4, 5), xp, dtype)
        return xp.diff(a, axis=-2)

    @testing.for_all_dtypes()
    @testing.numpy_cupy_allclose()
    def test_diff_2dim_with_n_and_axis(self, xp, dtype):
        a = testing.shaped_arange((4, 5), xp, dtype)
        return xp.diff(a, 2, 1)

    @testing.with_requires('numpy>=1.16')
    @testing.for_all_dtypes()
    @testing.numpy_cupy_allclose()
    def test_diff_2dim_with_prepend(self, xp, dtype):
        a = testing.shaped_arange((4, 5), xp, dtype)
        b = testing.shaped_arange((4, 1), xp, dtype)
        return xp.diff(a, axis=-1, prepend=b)

    @testing.with_requires('numpy>=1.16')
    @testing.for_all_dtypes()
    @testing.numpy_cupy_allclose()
    def test_diff_2dim_with_append(self, xp, dtype):
        a = testing.shaped_arange((4, 5), xp, dtype)
        b = testing.shaped_arange((1, 5), xp, dtype)
        return xp.diff(a, axis=0, append=b, n=2)

    @testing.with_requires('numpy>=1.16')
    @testing.for_all_dtypes()
    @testing.numpy_cupy_allclose()
    def test_diff_2dim_with_scalar_append(self, xp, dtype):
        a = testing.shaped_arange((4, 5), xp, dtype)
        return xp.diff(a, prepend=1, append=0)

    @testing.with_requires('numpy>=1.16')
    def test_diff_invalid_axis(self):
        for xp in (numpy, cupy):
            a = testing.shaped_arange((2, 3, 4), xp)
            with pytest.raises(numpy.AxisError):
                xp.diff(a, axis=3)
            with pytest.raises(numpy.AxisError):
                xp.diff(a, axis=-4)


# This class compares CUB results against NumPy's
@testing.parameterize(*testing.product({
    'shape': [(33,), (10, 20), (10, 20, 30)],
    'spacing': ((), (1.2,), 'sequence of int', 'arrays', 'mixed'),
    'edge_order': [1, 2],
    'axis': [None, 0, -1, 'tuple'],
}))
@testing.gpu
class TestGradient(unittest.TestCase):

    def _gradient(self, xp, dtype, shape, spacing, axis, edge_order):
        x = testing.shaped_random(shape, xp, dtype=dtype)
        if axis == 'tuple':
            if x.ndim == 1:
                axis = (0,)
            else:
                axis = (0, -1)
        normalized_axes = internal._normalize_axis_indices(axis, x.ndim)
        if spacing == 'sequence of int':
            # one scalar per axis
            spacing = tuple((ax + 1) / x.ndim for ax in normalized_axes)
        elif spacing == 'arrays':
            # one array per axis
            spacing = tuple(
                xp.arange(x.shape[ax]) * (ax + 0.5) for ax in normalized_axes
            )
            # make at one of the arrays have non-constant spacing
            spacing[-1][5:] *= 2.0
        elif spacing == 'mixed':
            # mixture of arrays and scalars
            spacing = [xp.arange(x.shape[normalized_axes[0]])]
            spacing = spacing + [0.5] * (len(normalized_axes) - 1)
        return xp.gradient(x, *spacing, axis=axis, edge_order=edge_order)

    @testing.for_dtypes('fFdD')
    @testing.numpy_cupy_allclose(atol=1e-6, rtol=1e-5)
    def test_gradient_floating(self, xp, dtype):
        return self._gradient(xp, dtype, self.shape, self.spacing, self.axis,
                              self.edge_order)

    # unsigned int behavior fixed in 1.18.1
    # https://github.com/numpy/numpy/issues/15207
    @testing.with_requires('numpy>=1.18.1')
    @testing.for_int_dtypes(no_bool=True)
    @testing.numpy_cupy_allclose(atol=1e-6, rtol=1e-5)
    def test_gradient_int(self, xp, dtype):
        return self._gradient(xp, dtype, self.shape, self.spacing, self.axis,
                              self.edge_order)

    @testing.numpy_cupy_allclose(atol=2e-2, rtol=1e-3)
    def test_gradient_float16(self, xp):
        return self._gradient(xp, numpy.float16, self.shape, self.spacing,
                              self.axis, self.edge_order)


@testing.gpu
class TestGradientErrors(unittest.TestCase):

    def test_gradient_invalid_spacings1(self):
        # more spacings than axes
        spacing = (1.0, 2.0, 3.0)
        for xp in [numpy, cupy]:
            x = testing.shaped_random((32, 16), xp)
            with pytest.raises(TypeError):
                xp.gradient(x, *spacing)

    def test_gradient_invalid_spacings2(self):
        # wrong length array in spacing
        shape = (32, 16)
        spacing = (15, cupy.arange(shape[1] + 1))
        for xp in [numpy, cupy]:
            x = testing.shaped_random(shape, xp)
            with pytest.raises(ValueError):
                xp.gradient(x, *spacing)

    def test_gradient_invalid_spacings3(self):
        # spacing array with ndim != 1
        shape = (32, 16)
        spacing = (15, cupy.arange(shape[0]).reshape(4, -1))
        for xp in [numpy, cupy]:
            x = testing.shaped_random(shape, xp)
            with pytest.raises(ValueError):
                xp.gradient(x, *spacing)

    def test_gradient_invalid_edge_order1(self):
        # unsupported edge order
        shape = (32, 16)
        for xp in [numpy, cupy]:
            x = testing.shaped_random(shape, xp)
            with pytest.raises(ValueError):
                xp.gradient(x, edge_order=3)

    def test_gradient_invalid_edge_order2(self):
        # shape cannot be < edge_order
        shape = (1, 16)
        for xp in [numpy, cupy]:
            x = testing.shaped_random(shape, xp)
            with pytest.raises(ValueError):
                xp.gradient(x, axis=0, edge_order=2)

    @testing.with_requires('numpy>=1.16')
    def test_gradient_invalid_axis(self):
        # axis out of range
        shape = (4, 16)
        for xp in [numpy, cupy]:
            x = testing.shaped_random(shape, xp)
            for axis in [-3, 2]:
                with pytest.raises(numpy.AxisError):
                    xp.gradient(x, axis=axis)

    def test_gradient_bool_input(self):
        # axis out of range
        shape = (4, 16)
        for xp in [numpy, cupy]:
            x = testing.shaped_random(shape, xp, dtype=numpy.bool)
            with pytest.raises(TypeError):
                xp.gradient(x)<|MERGE_RESOLUTION|>--- conflicted
+++ resolved
@@ -4,13 +4,9 @@
 import pytest
 
 import cupy
-<<<<<<< HEAD
-import cupy._util
 import cupy.core._accelerator as _acc
 from cupy.core import _cub_reduction
-=======
 from cupy.core import internal
->>>>>>> 890e40cf
 from cupy import testing
 
 
